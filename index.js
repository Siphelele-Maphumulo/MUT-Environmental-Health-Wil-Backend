// const form = document.querySelector("#signupForm");

// form.addEventListener("submit", async (e) => {
//   e.preventDefault();

//   const email = document.querySelector("#email").value;
//   const title = document.querySelector("#title").value;
//   const password = document.querySelector("#password").value;

//   const userData = {
//     email: email,
//     title: title,
//     password: password,
//   };

//   try {
//     const response = await fetch("http://localhost:3000/signup", {
//       method: "POST",
//       headers: {
//         "Content-Type": "application/json",
//       },
//       body: JSON.stringify(userData),
//     });

//     const result = await response.json();

//     if (response.ok) {
//       alert(result.message);
//     } else {
//       alert(result.message);
//     }
//   } catch (error) {
//     console.error("Error during the request:", error);
//     alert("Something went wrong. Please try again.");
//   }
// });

require("dotenv").config();
const express = require("express");
const mysql = require("mysql2/promise");
const bcrypt = require('bcryptjs');
const jwt = require("jsonwebtoken");
const bodyParser = require("body-parser");
const cors = require("cors");
const path = require("path");
const multer = require("multer");
const fs = require("fs");
const session = require("express-session");
const nodemailer = require("nodemailer");
const crypto = require("crypto");
const moment = require('moment');

const app = express();
const port = process.env.PORT || 8080;

// ======= MySQL Connection Pool ======= //
const pool = mysql.createPool({
  host: process.env.DB_HOST,
  user: process.env.DB_USER,
  password: process.env.DB_PASSWORD,
  database: process.env.DB_NAME,
  waitForConnections: true,
  connectionLimit: 10,
  queueLimit: 0,
});

// ======= Middleware ======= //
app.use(express.json());
app.use(bodyParser.json());
app.use(
  cors({
    origin: "http://localhost:4200", // Allow requests from Angular frontend
    credentials: true,
  })
);

// Secret key for signing JWT (store this securely, e.g., in an environment variable)
const JWT_SECRET = process.env.JWT_SECRET || "your-secret-key";

// ======= Security Headers ======= //
<<<<<<< HEAD
// app.use((req, res, next) => {
//   console.log("Body:", req.body);
//   console.log("Files:", req.files);
//   res.setHeader(
//     "Content-Security-Policy",
//     "default-src 'self'; img-src 'self' data: http://localhost:8080"
//   );
//   res.setHeader("X-Content-Type-Options", "nosniff");
//   next();
// });

const helmet = require("helmet");

app.use(
  helmet({
    contentSecurityPolicy: {
      directives: {
        defaultSrc: ["'self'"],
        styleSrc: ["'self'", "https://fonts.googleapis.com"],
        fontSrc: ["'self'", "https://fonts.gstatic.com"],
        imgSrc: ["'self'", "data:", "http://localhost:8080"],
        scriptSrc: ["'self'"],
      },
    },
  })
);

=======
app.use((req, res, next) => {
  console.log("Body:", req.body);
  console.log("Files:", req.files);
  res.setHeader(
    "Content-Security-Policy",
    "default-src 'self'; img-src 'self' data: http://localhost:8080"
  );
  res.setHeader("X-Content-Type-Options", "nosniff");
  next();
});
>>>>>>> 7bc634cd

// ======= Session Middleware ======= //
app.use(
  session({
    secret: process.env.SESSION_SECRET || "your-secret-key", // Use a secure secret key
    resave: false,
    saveUninitialized: true,
    cookie: {
      httpOnly: true,
      secure: false, // Set to true if using HTTPS
      maxAge: 1000 * 60 * 60, // Session expires in 1 hour
    },
  })
);

const saltRounds = 10;

// Add this RIGHT AFTER your session middleware but BEFORE your routes
app.use((req, res, next) => {
  console.log(`[${new Date().toISOString()}] ${req.method} ${req.url}`);
  next();
});

// ======= Multer Configuration for File Uploads ======= //
const UPLOADS_PATH = path.join(__dirname, "uploads");

if (!fs.existsSync(UPLOADS_PATH)) {
  fs.mkdirSync(UPLOADS_PATH, { recursive: true });
}

// Configure multer storage
const storage = multer.diskStorage({
  destination: (req, file, cb) => {
    cb(null, path.join(__dirname, "uploads"));
  },
  filename: (req, file, cb) => {
    const uniqueSuffix = `${Date.now()}-${Math.round(Math.random() * 1e9)}`;
    cb(null, `${uniqueSuffix}-${file.originalname}`);
  },
});

const upload = multer({ storage });

// ======= Serve Uploaded Files ======= //
app.use("/uploads", express.static(UPLOADS_PATH));

// ======= Generate JWT Token ======= //
function generateToken(user) {
  return jwt.sign(
    { userId: user.id, email: user.email },
    JWT_SECRET,
    { expiresIn: "1h" } // Token expires in 1 hour
  );
}

// ======= Verify JWT Token Middleware ======= //
function authenticateToken(req, res, next) {
  const authHeader = req.headers["authorization"];
  const token = authHeader && authHeader.split(" ")[1];

  if (!token) {
    return res
      .status(401)
      .json({ message: "Access denied. No token provided." });
  }

  jwt.verify(token, JWT_SECRET, (err, user) => {
    if (err) {
      return res.status(403).json({ message: "Invalid or expired token." });
    }
    req.user = user;
    next();
  });
}

// isAuthenticated Middleware
function isAuthenticated(req, res, next) {
  // Extract the token from the Authorization header
  const authHeader = req.headers.authorization;

  if (!authHeader || !authHeader.startsWith("Bearer ")) {
    return res.status(401).json({ message: "Unauthorized: Missing token" });
  }

  const token = authHeader.split(" ")[1]; // Extract the token after "Bearer"

  try {
    // Verify the token
    const decoded = jwt.verify(token, SECRET_KEY);

    // Attach the user information to the request object
    req.user = decoded;

    // Proceed to the next middleware/route handler
    next();
  } catch (error) {
    // Handle invalid or expired tokens
    return res.status(401).json({ message: "Unauthorized: Invalid token" });
  }
}

// ========= Email transporter setup ==============//
const transporter = nodemailer.createTransport({
  service: "gmail", // or your email provider
  auth: {
    user: process.env.EMAIL_USER,
    pass: process.env.EMAIL_PASS,
  },
});

// Generate random 8-character code
function generateCode() {
  return crypto.randomBytes(4).toString("hex").toUpperCase();
}

// Protected Route Example
app.get("/api/protected", isAuthenticated, (req, res) => {
  // Access the authenticated user's information from req.user
  res.json({ message: "You are authorized!", user: req.user });
});

//+++++++++++++++++++++++++++++++++++++++++++++++++++++++++//
app.get("/api/hospitals", async (req, res) => {
  try {
    const [rows] = await pool.execute(
      "SELECT name FROM hospitals ORDER BY name"
    );
    res.status(200).json(rows.map((row) => row.name));
  } catch (err) {
    console.error("Error fetching hospitals:", err);
    res.status(500).json({ message: "Failed to fetch hospitals" });
  }
});

app.get("/api/municipalities", async (req, res) => {
  try {
    const [rows] = await pool.execute(
      "SELECT name FROM municipalities ORDER BY name"
    );
    res.status(200).json(rows.map((row) => row.name));
  } catch (err) {
    console.error("Error fetching municipalities:", err);
    res.status(500).json({ message: "Failed to fetch municipalities" });
  }
});

//+++++++++++++++++++++++++++++++++++++++++++++++++++++++++//

// ======= Students Signup Route ======= //
app.post("/api/student_signup", async (req, res) => {
  const { email, title, password, code } = req.body;

  if (!code) {
    return res.status(400).json({ message: "Signup code is required" });
  }

  const connection = await pool.getConnection();

  try {
    await connection.beginTransaction();

    // Validate the signup code
    const [codeRows] = await connection.execute(
      `SELECT * FROM signup_codes WHERE code = ?`,
      [code]
    );

    if (codeRows.length === 0) {
      await connection.rollback();
      return res
        .status(400)
        .json({ message: "Invalid or expired signup code" });
    }

    // Hash the password once for both inserts
    const hashedPassword = await bcrypt.hash(password, 10);

    // Insert into student_users table
    await connection.execute(
      "INSERT INTO student_users (email, title, password) VALUES (?, ?, ?)",
      [email, title, hashedPassword]
    );

    // Insert into users table
    await connection.execute(
      "INSERT INTO users (email, title, password) VALUES (?, ?, ?)",
      [email, title, hashedPassword]
    );

    // Remove the used signup code
    await connection.execute("DELETE FROM signup_codes WHERE code = ?", [code]);

    await connection.commit();

    res.status(201).json({
      message: "User registered successfully in both systems",
      data: { email, title },
    });
  } catch (error) {
    await connection.rollback();
    console.error("Error during signup:", error);

    if (error.code === "ER_DUP_ENTRY") {
      return res.status(400).json({
        message: "Email already exists in one or both systems",
        details: error.message,
      });
    }

    res.status(500).json({
      message: "Signup failed",
      error: process.env.NODE_ENV === "development" ? error.message : undefined,
    });
  } finally {
    connection.release();
  }
});

// ======= Staff Signup Route ======= //
app.post("/api/staff_Signup", async (req, res) => {
  const { email, title, password, code } = req.body;

  if (!code) {
    return res.status(400).json({ message: "Signup code is required" });
  }

  const connection = await pool.getConnection(); // <-- add this line

  try {
    await connection.beginTransaction(); // <-- start transaction

    // First, validate if the code still exists
    const [rows] = await connection.execute(
      `SELECT * FROM staff_codes WHERE code = ?`,
      [code]
    );

    if (rows.length === 0) {
      await connection.rollback(); // <-- rollback if no code
      return res
        .status(400)
        .json({ message: "Invalid or expired signup code" });
    }

    // Proceed with user creation
    const hashedPassword = await bcrypt.hash(password, 10);
    const query =
      "INSERT INTO staff_users (email, title, password) VALUES (?, ?, ?)";
    await connection.execute(query, [email, title, hashedPassword]);

    // After successful signup, delete the code
    await connection.execute(`DELETE FROM staff_codes WHERE code = ?`, [code]);

    await connection.commit(); // <-- commit transaction

    res
      .status(201)
      .json({ message: "User registered successfully and code deleted" });
  } catch (error) {
    await connection.rollback(); // <-- rollback on error
    console.error("Error during signup:", error);
    if (error.code === "ER_DUP_ENTRY") {
      return res.status(400).json({ message: "Email already exists" });
    }
    res.status(500).json({ message: "Signup failed" });
  } finally {
    connection.release(); // <-- important to release connection
  }
});


// ======= Mentor Signup Route ======= //
app.post("/api/mentor_signup", async (req, res) => {
  const { email, title, password, code } = req.body;

  if (!code) {
    return res.status(400).json({ message: "Signup code is required" });
  }

  const connection = await pool.getConnection();

  try {
    await connection.beginTransaction();

    // Check code validity
    const [rows] = await connection.execute(
      `SELECT * FROM staff_codes WHERE code = ?`,
      [code]
    );

    if (rows.length === 0) {
      await connection.rollback();
      return res.status(400).json({ message: "Invalid or expired signup code" });
    }

    // Hash password and insert mentor
    const hashedPassword = await bcrypt.hash(password, 10);
    const insertQuery =
      "INSERT INTO mentor_users (email, title, password) VALUES (?, ?, ?)";
    await connection.execute(insertQuery, [email, title, hashedPassword]);

    // Delete used code
    await connection.execute(`DELETE FROM staff_codes WHERE code = ?`, [code]);

    await connection.commit();
    res.status(201).json({
      message: "Mentor registered successfully and code deleted",
    });
  } catch (error) {
    await connection.rollback();
    console.error("Error during mentor signup:", error);

    if (error.code === "ER_DUP_ENTRY") {
      return res.status(400).json({ message: "Email already exists" });
    }

    res.status(500).json({ message: "Signup failed" });
  } finally {
    connection.release();
  }
});


// ======= Hpcsa Signup Route ======= //
app.post('/api/hpcsa/signup', upload.single('hpcsa_signature'), async (req, res) => {
  const { hi_number, name, surname, email, password, contact } = req.body;
  const hpcsa_signature = req.file ? req.file.path : null;

  try {
    if (!hi_number || !name || !surname || !email || !password) {
      return res
        .status(400)
        .json({ success: false, message: 'Missing required fields' });
    }

    const [existing] = await pool.execute(
      'SELECT id FROM hpcsa_auditor WHERE email = ? OR hi_number = ?',
      [email, hi_number]
    );

    if (existing.length > 0) {
      return res
        .status(409)
        .json({ success: false, message: 'Email or HPCSA number already registered' });
    }

    const hashedPassword = await bcrypt.hash(password, saltRounds);

    const [result] = await pool.execute(
      `INSERT INTO hpcsa_auditor
         (hi_number, name, surname, email, password, contact, hpcsa_signature, status)
       VALUES (?, ?, ?, ?, ?, ?, ?, 'active')`,
      [hi_number, name, surname, email, hashedPassword, contact || null, hpcsa_signature]
    );

    res.status(201).json({
      success: true,
      message: 'HPCSA auditor registered successfully',
      auditorId: result.insertId
    });
  } catch (error) {
    console.error('Error in HPCSA signup:', error);
    res.status(500).json({ success: false, message: 'Internal server error' });
  }
});


app.post("/api/signup", async (req, res) => {
  const { email, title, password, code } = req.body;

  if (!code) {
    return res.status(400).json({ message: "Signup code is required" });
  }

  const connection = await pool.getConnection(); // <-- add this line

  try {
    await connection.beginTransaction(); // <-- start transaction

    // First, validate if the code still exists
    const [rows] = await connection.execute(
      `SELECT * FROM signup_codes WHERE code = ?`,
      [code]
    );

    if (rows.length === 0) {
      await connection.rollback(); // <-- rollback if no code
      return res
        .status(400)
        .json({ message: "Invalid or expired signup code" });
    }

    // Proceed with user creation
    const hashedPassword = await bcrypt.hash(password, 10);
    const query = "INSERT INTO users (email, title, password) VALUES (?, ?, ?)";
    await connection.execute(query, [email, title, hashedPassword]);

    // After successful signup, delete the code
    await connection.execute(`DELETE FROM signup_codes WHERE code = ?`, [code]);

    await connection.commit(); // <-- commit transaction

    res
      .status(201)
      .json({ message: "User registered successfully and code deleted" });
  } catch (error) {
    await connection.rollback(); // <-- rollback on error
    console.error("Error during signup:", error);
    if (error.code === "ER_DUP_ENTRY") {
      return res.status(400).json({ message: "Email already exists" });
    }
    res.status(500).json({ message: "Signup failed" });
  } finally {
    connection.release(); // <-- important to release connection
  }
});

// ======= Generate staff code ======= //
function generateStaffCode() {
  return Math.random().toString(36).substring(2, 8).toUpperCase();
}

// ======= Generate mentor code ======= //
function generateMentorCode() {
  return Math.random().toString(36).substring(2, 8).toUpperCase();
}


// ======= Create staff code endpoint ======= //
app.post("/api/staff_codes", async (req, res) => {
  try {
    const { staff_name, staff_email } = req.body;

    // Validate input
    if (!staff_name || !staff_email) {
      return res.status(400).json({
        success: false,
        message: "Staff name and email are required",
      });
    }

    // Validate email format
    const emailRegex = /^[^\s@]+@[^\s@]+\.[^\s@]+$/;
    if (!emailRegex.test(staff_email)) {
      return res.status(400).json({
        success: false,
        message: "Invalid email format",
      });
    }

    // Generate unique staff code
    let code;
    let isUnique = false;
    let attempts = 0;
    const maxAttempts = 5;

    while (!isUnique && attempts < maxAttempts) {
      code = generateStaffCode();
      const [existing] = await pool.query(
        "SELECT * FROM staff_codes WHERE code = ?",
        [code]
      );
      isUnique = existing.length === 0;
      attempts++;
    }

    if (!isUnique) {
      return res.status(500).json({
        success: false,
        message: "Failed to generate unique staff code",
      });
    }

    // Insert into database
    const [result] = await pool.query(
      "INSERT INTO staff_codes (code, staff_name, staff_email) VALUES (?, ?, ?)",
      [code, staff_name, staff_email]
    );

    // Send email with the staff code
    await sendStaffCodeEmail(staff_email, staff_name, code);

    res.status(201).json({
      success: true,
      message: "Staff code created and sent via email",
      data: {
        code,
      },
    });
  } catch (error) {
    console.error("Error creating staff code:", error);

    // Check if the error is from email sending
    if (error.message === "Status updated but failed to send email") {
      res.status(201).json({
        success: true,
        message: "Staff code created but email failed to send",
        data: {
          code,
        },
      });
    } else {
      res.status(500).json({
        success: false,
        message: "Internal server error",
      });
    }
  }
});


// =======++   Email sending function for staff codes ======= //
async function sendStaffCodeEmail(to, staffName, code) {
  const mailOptions = {
    from: process.env.EMAIL_FROM,
    to: to,
    subject: "Your Staff Registration Code",
    text:
      `Dear ${staffName},\n\n` +
      `Your staff registration code has been successfully generated.\n\n` +
      `Your staff code is: ${code}\n\n` +
      `Please use this code to complete your registration on our system.\n\n` +
      `Best regards,\n` +
      `MUT FACULTY OF NATURAL SCIENCES: DEPARTMENT OF ENVIRONMENTAL HEALTH`,
  };

  try {
    await transporter.sendMail(mailOptions);
    console.log(`Staff code email sent to ${to}`);
  } catch (emailError) {
    console.error("Error sending staff code email:", emailError);
    throw new Error("Status updated but failed to send email");
  }
}

// =======  Validate staff code ======= //
// Make sure this is added to your Express app routes
app.post("/api/validate-staff-code", async (req, res) => {
  const { code } = req.body;

  // Debug: Log the incoming code
  console.log("Received staff code for validation:", code);

  if (!code) {
    console.log("Validation failed: No staff code provided");
    return res.status(400).json({
      success: false,
      message: "Staff code is required",
    });
  }

  try {
    // Debug: Log the database query
    console.log("Querying database for staff code:", code);

    const [rows] = await pool.execute(
      `SELECT * FROM  s 
       WHERE code = ?`,
      [code]
    );

    // Debug: Log the query results
    console.log("Database returned:", rows);

    if (rows.length === 0) {
      console.log("Validation failed: Staff code not found in database");
      return res.json({
        success: false,
        message: "Invalid staff code",
      });
    }

    const staffCodeEntry = rows[0];

    // Debug: Log the found staff code entry
    console.log("Found staff code entry:", {
      code: staffCodeEntry.code,
      name: staffCodeEntry.staff_name,
      email: staffCodeEntry.staff_email,
      created_at: staffCodeEntry.created_at,
    });

    console.log("Validation successful for staff code:", code);
    return res.json({
      success: true,
      message: "Valid staff code",
      data: {
        staff_name: staffCodeEntry.staff_name,
        staff_email: staffCodeEntry.staff_email,
      },
    });
  } catch (error) {
    console.error("Error validating staff code:", error);
    return res.status(500).json({
      success: false,
      message: "Server error during staff code validation",
    });
  }
});

// ======= Student Login Route ======= //
app.post("/api/studentLogin", async (req, res) => {
  const { email, password } = req.body;

  try {
    // Query the database for the user with the provided email
    const query = "SELECT * FROM student_users WHERE email = ?";
    const [results] = await pool.execute(query, [email]);

    // Check if the user exists
    if (results.length === 0) {
      return res.status(401).json({ message: "Student was not found" });
    }

    const user = results[0];

    // Compare the provided password with the hashed password in the database
    const isMatch = await bcrypt.compare(password, user.password);

    if (!isMatch) {
      return res.status(401).json({ message: "Invalid credentials" });
    }

    // Store the user's email in the session (server-side)
    req.session.userEmail = user.email;

    // Return the user's email in the response
    res
      .status(200)
      .json({ message: "Student Logged in successful", email: user.email });
  } catch (error) {
    console.error("Error during student login:", error);
    res.status(500).json({ message: "Login failed" });
  }
});

// ======= Staff Login Route ======= //
app.post("/api/staffLogin", async (req, res) => {
  const { email, password } = req.body;

  try {
    // Query the database for the user with the provided email
    const query = "SELECT * FROM staff_users WHERE email = ?";
    const [results] = await pool.execute(query, [email]);

    // Check if the user exists
    if (results.length === 0) {
      return res.status(401).json({ message: "Staff was not found" });
<<<<<<< HEAD
    }

    const user = results[0];

    // Compare the provided password with the hashed password in the database
    const isMatch = await bcrypt.compare(password, user.password);

    if (!isMatch) {
      return res.status(401).json({ message: "Invalid credentials" });
    }

    // Store the user's email in the session (server-side)
    req.session.userEmail = user.email;

    // Return the user's email in the response
    res
      .status(200)
      .json({ message: "Staff logged in successful", email: user.email });
  } catch (error) {
    console.error("Error during login:", error);
    res.status(500).json({ message: "Login failed" });
  }
});

// ======= Mentor Login Route ======= //
app.post("/api/mentorLogin", async (req, res) => {
  const { email, password } = req.body;

  try {
    // Query the database for the user with the provided email
    const query = "SELECT * FROM mentor_users WHERE email = ?";
    const [results] = await pool.execute(query, [email]);

    // Check if the user exists
    if (results.length === 0) {
      return res.status(401).json({ message: "Mentor was not found" });
    }

    const user = results[0];

    // Compare the provided password with the hashed password in the database
    const isMatch = await bcrypt.compare(password, user.password);

    if (!isMatch) {
      return res.status(401).json({ message: "Invalid credentials" });
    }

    // Store the user's email in the session (server-side)
    req.session.userEmail = user.email;

    // Return the user's email in the response
    res
      .status(200)
      .json({ message: "Mentor logged in successful", email: user.email });
  } catch (error) {
    console.error("Error during login:", error);
    res.status(500).json({ message: "Login failed" });
  }
});


// ======= HPCSA Login Route ======= //
app.post("/api/hpcsa/login", async (req, res) => {
  const { email, password } = req.body;

  try {
    // Query the database for the auditor with the provided email
    const query = "SELECT * FROM hpcsa_auditor WHERE email = ?";
    const [results] = await pool.execute(query, [email]);

    // Check if the auditor exists
    if (results.length === 0) {
      return res.status(401).json({ message: "Auditor was not found" });
    }

    const auditor = results[0];

    // Compare the provided password with the hashed password in the database
    const isMatch = await bcrypt.compare(password, auditor.password);

    if (!isMatch) {
      return res.status(401).json({ message: "Invalid credentials" });
    }

=======
    }

    const user = results[0];

    // Compare the provided password with the hashed password in the database
    const isMatch = await bcrypt.compare(password, user.password);

    if (!isMatch) {
      return res.status(401).json({ message: "Invalid credentials" });
    }

    // Store the user's email in the session (server-side)
    req.session.userEmail = user.email;

    // Return the user's email in the response
    res
      .status(200)
      .json({ message: "Staff logged in successful", email: user.email });
  } catch (error) {
    console.error("Error during login:", error);
    res.status(500).json({ message: "Login failed" });
  }
});

// ======= Mentor Login Route ======= //
app.post("/api/mentorLogin", async (req, res) => {
  const { email, password } = req.body;

  try {
    // Query the database for the user with the provided email
    const query = "SELECT * FROM mentor_users WHERE email = ?";
    const [results] = await pool.execute(query, [email]);

    // Check if the user exists
    if (results.length === 0) {
      return res.status(401).json({ message: "Mentor was not found" });
    }

    const user = results[0];

    // Compare the provided password with the hashed password in the database
    const isMatch = await bcrypt.compare(password, user.password);

    if (!isMatch) {
      return res.status(401).json({ message: "Invalid credentials" });
    }

    // Store the user's email in the session (server-side)
    req.session.userEmail = user.email;

    // Return the user's email in the response
    res
      .status(200)
      .json({ message: "Mentor logged in successful", email: user.email });
  } catch (error) {
    console.error("Error during login:", error);
    res.status(500).json({ message: "Login failed" });
  }
});


// ======= HPCSA Login Route ======= //
app.post("/api/hpcsa/login", async (req, res) => {
  const { email, password } = req.body;

  try {
    // Query the database for the auditor with the provided email
    const query = "SELECT * FROM hpcsa_auditor WHERE email = ?";
    const [results] = await pool.execute(query, [email]);

    // Check if the auditor exists
    if (results.length === 0) {
      return res.status(401).json({ message: "Auditor was not found" });
    }

    const auditor = results[0];

    // Compare the provided password with the hashed password in the database
    const isMatch = await bcrypt.compare(password, auditor.password);

    if (!isMatch) {
      return res.status(401).json({ message: "Invalid credentials" });
    }

>>>>>>> 7bc634cd
    // Store the auditor's email in the session (server-side)
    req.session.userEmail = auditor.email;

    // Return a simple success response with selected user info
    res.status(200).json({
      message: "Auditor logged in successfully",
      email: auditor.email,
      name: auditor.name,
      surname: auditor.surname,
      hi_number: auditor.hi_number,
      contact: auditor.contact,
      hpcsa_signature: auditor.hpcsa_signature
    });
  } catch (error) {
    console.error("Error during HPCSA login:", error);
    res.status(500).json({ message: "Login failed" });
  }
});


app.get("/api/students/current", authenticateToken, (req, res) => {
  try {
    const email = req.user.email;

    // Extract student number from the email prefix
    const studentNumber = email.split("@")[0];

    // Return it to the client
    res.json({ studentNumber });
  } catch (error) {
    console.error("Error extracting student number:", error);
    res.status(500).json({ message: "Failed to extract student number" });
  }
});

app.get("/api/mentor/current", authenticateToken, (req, res) => {
  try {
    const email = req.user.email;

    // Extract student number from the email prefix
    const studentNumber = email.split("@")[0];

    // Return it to the client
    res.json({ studentNumber });
  } catch (error) {
    console.error("Error extracting mentor number:", error);
    res.status(500).json({ message: "Failed to extract mentor number" });
  }
});

app.get("/api/hpcsa/current", authenticateToken, (req, res) => {
  try {
    const email = req.user.email;

    // Extract student number from the email prefix
    const studentNumber = email.split("@")[0];

    // Return it to the client
    res.json({ studentNumber });
  } catch (error) {
    console.error("Error extracting hpcsa number:", error);
    res.status(500).json({ message: "Failed to extract mentor number" });
  }
});

// ======= Logout Route ======= //
app.post("/api/logout", (req, res) => {
  req.session.destroy((err) => {
    if (err) {
      return res.status(500).json({ message: "Could not log out" });
    }
    res.status(200).json({ message: "Logged out successfully" });
  });
});

// ======= Protected Route Example ======= //
app.get("/api/student-dashboard", (req, res) => {
  const userEmail = req.session.userEmail;
  res.status(200).json({ message: `Welcome, ${userEmail}` });
});

// ======= Submit Student Application ======= //
app.post(
  "/api/applications",
  upload.fields([
    { name: "signatureImage", maxCount: 1 },
    { name: "idDocument", maxCount: 1 },
    { name: "cvDocument", maxCount: 1 },
  ]),
  async (req, res) => {
    try {
      const {
        province,
        title,
        initials,
        surname,
        firstNames,
        studentNumber,
        levelOfStudy,
        race,
        gender,
        emailAddress,
        physicalAddress,
        homeTown,
        cellPhoneNumber,
        municipalityName,
        townSituated,
        contactPerson,
        contactEmail,
        telephoneNumber,
        contactCellPhone,
        declarationInfo1,
        declarationInfo2,
        declarationInfo3,
      } = req.body;

      if (
        !req.files ||
        !req.files["signatureImage"] ||
        !req.files["idDocument"] ||
        !req.files["cvDocument"]
      ) {
        return res
          .status(400)
          .json({ message: "All file uploads are required" });
      }

      const signaturePath = path.join(
        "uploads",
        req.files["signatureImage"][0].filename
      );
      const idDocPath = path.join(
        "uploads",
        req.files["idDocument"][0].filename
      );
      const cvPath = path.join("uploads", req.files["cvDocument"][0].filename);

      const query = `
        INSERT INTO wil_application (
          province, title, initials, surname, first_names, student_number, level_of_study,
          race, gender, email, physical_address, home_town, cell_phone_number,
          municipality_name, town_situated, contact_person, contact_email, telephone_number,
          contact_cell_phone, declaration_info_1, declaration_info_2, declaration_info_3,
          signature_image, id_document, cv_document
        )
        VALUES (?, ?, ?, ?, ?, ?, ?, ?, ?, ?, ?, ?, ?, ?, ?, ?, ?, ?, ?, ?, ?, ?, ?, ?, ?)
      `;

      const values = [
        province,
        title,
        initials,
        surname,
        firstNames,
        studentNumber,
        levelOfStudy,
        race,
        gender,
        emailAddress,
        physicalAddress,
        homeTown,
        cellPhoneNumber,
        municipalityName,
        townSituated,
        contactPerson,
        contactEmail,
        telephoneNumber,
        contactCellPhone,
        declarationInfo1 === "true" || declarationInfo1 === true,
        declarationInfo2 === "true" || declarationInfo2 === true,
        declarationInfo3 === "true" || declarationInfo3 === true,
        signaturePath,
        idDocPath,
        cvPath,
      ];

      const [result] = await pool.execute(query, values);

      res.status(201).json({
        message: "Student application submitted successfully.",
        applicationId: result.insertId,
      });
    } catch (error) {
      console.error("Error submitting application:", error);
      res.status(500).json({ message: "Failed to submit application" });
    }
  }
);

// ======= check for existing logsheets  ======= //
app.get("/api/check-logsheet/:student_number/:log_date", async (req, res) => {
  try {
    const { student_number, log_date } = req.params;

    // Simple validation
    if (!student_number || !log_date || !/^\d{4}-\d{2}-\d{2}$/.test(log_date)) {
      return res.status(400).json({
        message: "Invalid parameters",
        details: {
          student_number,
          log_date,
        },
      });
    }

    const [rows] = await pool.execute(
      `SELECT 1 FROM daily_logsheet 
       WHERE student_number = ? AND log_date = ?`,
      [student_number, log_date]
    );

    res.status(200).json({
      exists: rows.length > 0,
    });
  } catch (error) {
    console.error("Error checking logsheet:", error);
    res.status(500).json({
      message: "Failed to check logsheet",
      error: error.message,
    });
  }
});

// ======= get for existing logsheets for file ======= //
app.get("/api/get-logsheet/:student_number", async (req, res) => {
  try {
    const { student_number } = req.params;

    if (!student_number) {
      return res.status(400).json({
        message: "Student number is required",
      });
    }

    const [rows] = await pool.execute(
      `SELECT * FROM daily_logsheet 
       WHERE student_number = ?
       ORDER BY log_date DESC`,
      [student_number]
    );

    if (rows.length === 0) {
      return res.status(200).json({
        exists: false,
        logsheets: [],
      });
    }

    const logsheets = rows.map((logsheet) => {
      const activities = [];

      for (let i = 1; i <= 14; i++) {
        const activityKey = `activity${i}`;
        const hoursKey = `hours${i}`;

        if (logsheet[activityKey]) {
          activities.push({
            name: logsheet[activityKey],
            hours: parseFloat(logsheet[hoursKey]) || 0,
          });
        }
      }

      return {
        id: logsheet.id, // Include the ID here
        log_date: logsheet.log_date,
        activities,
        student_signature: logsheet.student_signature,
        supervisor_signature: logsheet.supervisor_signature,
        // Include any other fields you need
      };
    });

    res.status(200).json({
      exists: true,
      logsheets,
    });
  } catch (error) {
    console.error("Error fetching logsheets:", error);
    res.status(500).json({
      message: "Failed to fetch logsheets",
      error: error.message,
    });
  }
});

// ======= Get Student logsheet using student Number ======= //
app.get("/api/check-logsheet/:student_number", async (req, res) => {
  try {
    const { student_number } = req.params;

    // Validate student number
    if (!student_number) {
      return res.status(400).json({
        message: "Student number is required",
      });
    }

    // Fetch all logsheets for this student
    const [rows] = await pool.execute(
      `SELECT * FROM daily_logsheet 
       WHERE student_number = ?
       ORDER BY log_date DESC`,
      [student_number]
    );

    if (rows.length === 0) {
      return res.status(200).json({
        exists: false,
        logsheets: [],
      });
    }

    // Process each logsheet and extract activities
    const logsheets = rows.map((logsheet) => {
      const activities = [];

      for (let i = 1; i <= 14; i++) {
        const activityKey = `activity${i}`;
        const hoursKey = `hours${i}`;

        if (logsheet[activityKey]) {
          activities.push({
            name: logsheet[activityKey],
            hours: parseFloat(logsheet[hoursKey]) || 0,
          });
        }
      }

      return {
        log_date: logsheet.log_date,
        activities,
      };
    });

    res.status(200).json({
      exists: true,
      logsheets,
    });
  } catch (error) {
    console.error("Error fetching logsheets:", error);
    res.status(500).json({
      message: "Failed to fetch logsheets",
      error: error.message,
    });
  }
});

// ======= Submit Daily Log Sheet ======= //
// Create Daily Log Sheet
app.post(
  "/api/submit-logsheet",
  upload.fields([
    { name: "student_signature", maxCount: 1 },
    { name: "supervisor_signature", maxCount: 1 },
    { name: "date_stamp", maxCount: 1 },
  ]),
  async (req, res) => {
    try {
      // First check if logsheet already exists
      const { student_number, log_date } = req.body;
      const [existing] = await pool.execute(
        `SELECT id FROM daily_logsheet 
         WHERE student_number = ? AND log_date = ?`,
        [student_number, log_date]
      );

      if (existing.length > 0) {
        return res.status(400).json({
          message: "A logsheet already exists for this student and date",
          logsheetId: existing[0].id,
        });
      }
      // Validate required fields
      const requiredFields = ["log_date", "student_number", "EHP_HI_Number"];
      const missingFields = requiredFields.filter((field) => !req.body[field]);

      if (missingFields.length > 0) {
        return res.status(400).json({
          message: `Missing required fields: ${missingFields.join(", ")}`,
          details: {
            receivedFields: Object.keys(req.body),
            missingFields,
          },
        });
      }

      // Check if at least one activity is provided
      let hasActivities = false;
      for (let i = 1; i <= 14; i++) {
        if (req.body[`activity${i}`]) {
          hasActivities = true;
          break;
        }
      }

      if (!hasActivities) {
        return res.status(400).json({
          message: "At least one activity must be provided",
        });
      }

      // Handle file uploads safely
      const files = req.files || {};
      const studentSignature =
        files["student_signature"]?.[0]?.filename ||
        req.body.student_signature ||
        null;
      const supervisorSignature =
        files["supervisor_signature"]?.[0]?.filename ||
        req.body.supervisor_signature ||
        null;
      const dateStamp =
        files["date_stamp"]?.[0]?.filename || req.body.date_stamp || null;

      // SQL query
      const sql = `
        INSERT INTO daily_logsheet (
          log_date,
          student_number,
          EHP_HI_Number,
          activity1, hours1,
          activity2, hours2,
          activity3, hours3,
          activity4, hours4,
          activity5, hours5,
          activity6, hours6,
          activity7, hours7,
          activity8, hours8,
          activity9, hours9,
          activity10, hours10,
          activity11, hours11,
          activity12, hours12,
          activity13, hours13,
          activity14, hours14,
          description,
          situation_description,
          situation_evaluation,
          situation_interpretation,
          student_signature,
          supervisor_signature,
          date_stamp
        ) VALUES (?, ?, ?, ?, ?, ?, ?, ?, ?, ?, ?, ?, ?, ?, ?, ?, ?, ?, ?, ?, ?, ?, ?, ?, ?, ?, ?, ?, ?, ?, ?, ?, ?, ?, ?, ?, ?, ?)
      `;

      // Prepare values
      const values = [
        req.body.log_date,
        req.body.student_number,
        req.body.EHP_HI_Number || null,
        req.body.activity1 || null,
        req.body.hours1 || null,
        req.body.activity2 || null,
        req.body.hours2 || null,
        req.body.activity3 || null,
        req.body.hours3 || null,
        req.body.activity4 || null,
        req.body.hours4 || null,
        req.body.activity5 || null,
        req.body.hours5 || null,
        req.body.activity6 || null,
        req.body.hours6 || null,
        req.body.activity7 || null,
        req.body.hours7 || null,
        req.body.activity8 || null,
        req.body.hours8 || null,
        req.body.activity9 || null,
        req.body.hours9 || null,
        req.body.activity10 || null,
        req.body.hours10 || null,
        req.body.activity11 || null,
        req.body.hours11 || null,
        req.body.activity12 || null,
        req.body.hours12 || null,
        req.body.activity13 || null,
        req.body.hours13 || null,
        req.body.activity14 || null,
        req.body.hours14 || null,
        req.body.description || null,
        req.body.situation_description || null,
        req.body.situation_evaluation || null,
        req.body.situation_interpretation || null,
        studentSignature, // Can be either uploaded file or base64 string
        supervisorSignature, // Can be either uploaded file or base64 string
        dateStamp, // Can be either uploaded file or base64 string
      ];

      await pool.execute(sql, values);

      res.status(200).json({
        message: "Log sheet submitted successfully",
        data: {
          log_date: req.body.log_date,
          student_number: req.body.student_number,
          EHP_HI_Number: req.body.EHP_HI_Number || null,
          activities: Array(14)
            .fill()
            .map((_, i) => ({
              activity: req.body[`activity${i + 1}`],
              hours: req.body[`hours${i + 1}`],
            }))
            .filter((a) => a.activity),
        },
      });
    } catch (error) {
      console.error("Error submitting log sheet:", error);
      res.status(500).json({
        message: "Failed to submit log sheet",
        error: error.message,
        stack: process.env.NODE_ENV === "development" ? error.stack : undefined,
      });
    }
  }
);

// ======= Delete Daily Log Sheet ======= //
app.delete("/api/delete-logsheets/:id", async (req, res) => {
  try {
    const { id } = req.params;

    // Verify logsheet exists
    const [rows] = await pool.execute(
      "SELECT student_signature, supervisor_signature FROM daily_logsheet WHERE id = ?",
      [id]
    );

    if (rows.length === 0) {
      return res.status(404).json({ message: "Logsheet not found." });
    }

    const logsheet = rows[0];

    // Delete associated signature files
    if (logsheet.student_signature) {
      const studentSigPath = path.join(
        __dirname,
        "uploads",
        logsheet.student_signature
      );
      if (fs.existsSync(studentSigPath)) {
        fs.unlinkSync(studentSigPath);
      }
    }

    if (logsheet.supervisor_signature) {
      const supervisorSigPath = path.join(
        __dirname,
        "uploads",
        logsheet.supervisor_signature
      );
      if (fs.existsSync(supervisorSigPath)) {
        fs.unlinkSync(supervisorSigPath);
      }
    }

    // Delete from database
    await pool.execute("DELETE FROM daily_logsheet WHERE id = ?", [id]);

    res.status(200).json({ message: "Logsheet deleted successfully." });
  } catch (error) {
    console.error("Error deleting logsheet:", error);
    res.status(500).json({ message: "Failed to delete logsheet." });
  }
});

// ======= Get All Student Applications by Email ======= //
app.get("/api/student_applications", async (req, res) => {
  const { email } = req.query;

  if (!email) {
    return res.status(400).json({ message: "Missing student email" });
  }

  try {
    const [rows] = await pool.execute(
      "SELECT * FROM wil_application WHERE email = ? ORDER BY created_at DESC",
      [email]
    );

    const applications = rows.map((row) => ({
      ...row,
      signature_image: `http://localhost:${port}/${row.signature_image}`,
      id_document: `http://localhost:${port}/${row.id_document}`,
      cv_document: `http://localhost:${port}/${row.cv_document}`,
    }));

    res.status(200).json(applications);
  } catch (error) {
    console.error("Error fetching student applications:", error);
    res.status(500).json({ message: "Failed to retrieve applications." });
  }
});

// ======= Get Latest Student Application by Email ======= //
app.get("/api/application-by-email", async (req, res) => {
  const email = req.query.email;

  if (!email) {
    return res.status(400).json({ message: "Email query parameter is required." });
  }

  try {
    // Fetch the most recent application for the student
    const [rows] = await pool.execute(
      `SELECT * FROM wil_application 
       WHERE email = ? 
       ORDER BY created_at DESC 
       LIMIT 1`, // Order by newest first
      [email]
    );

    if (rows.length === 0) {
      return res.status(404).json({ message: "No applications found for this email." });
    }

    const latestApplication = rows[0];
    console.log("Latest application data:", latestApplication); // Debug log

    // Generate document URLs if they exist
    if (latestApplication.signature_image) {
      latestApplication.signature_image = `http://localhost:${port}/${latestApplication.signature_image}`;
    }
    if (latestApplication.id_document) {
      latestApplication.id_document = `http://localhost:${port}/${latestApplication.id_document}`;
    }
    if (latestApplication.cv_document) {
      latestApplication.cv_document = `http://localhost:${port}/${latestApplication.cv_document}`;
    }

    res.status(200).json(latestApplication);
  } catch (error) {
    console.error("Error fetching latest application:", error);
    res.status(500).json({ message: "Failed to retrieve application." });
  }
});


// ======= Update Student Application ======= //
app.put('/api/applications/update', upload.fields([
  { name: 'signatureImage', maxCount: 1 },
  { name: 'idDocument', maxCount: 1 },
  { name: 'cvDocument', maxCount: 1 }
]), async (req, res) => {
  try {
    const email = req.body.email;
    const formData = { ...req.body };
    const files = req.files;

    if (!email) {
      return res.status(400).json({ message: "Email is required." });
    }

    // Get existing application data
    const [existingApp] = await pool.execute(
      'SELECT * FROM wil_application WHERE email = ?',
      [email]
    );

    if (existingApp.length === 0) {
      return res.status(404).json({ message: "Application not found." });
    }

    const existingData = existingApp[0];

    // Handle file paths: prefer uploaded file, then fallback to existing form value
    const signatureImage = files?.signatureImage?.[0]?.path || formData.signatureImage || existingData.signature_image;
    const idDocument = files?.idDocument?.[0]?.path || formData.idDocument || existingData.id_document;
    const cvDocument = files?.cvDocument?.[0]?.path || formData.cvDocument || existingData.cv_document;

    // Convert string 'true'/'false' or booleans to integers for MySQL (1 or 0)
    const declarations = {
      declaration_info1: formData.declarationInfo1 === 'true' || formData.declarationInfo1 === true ? 1 : existingData.declaration_info1,
      declaration_info2: formData.declarationInfo2 === 'true' || formData.declarationInfo2 === true ? 1 : existingData.declaration_info2,
      declaration_info3: formData.declarationInfo3 === 'true' || formData.declarationInfo3 === true ? 1 : existingData.declaration_info3
    };

    // Build dynamic update query based on what's provided in the form
    const updateFields = [];
    const updateValues = [];

    // Helper function to add field if it exists in formData and is different from existing
    const addFieldIfChanged = (fieldName, dbFieldName = null) => {
      dbFieldName = dbFieldName || fieldName;
      if (formData[fieldName] !== undefined && formData[fieldName] !== existingData[dbFieldName]) {
        updateFields.push(`${dbFieldName} = ?`);
        updateValues.push(formData[fieldName] || null);
      }
    };

    // Add all possible fields
    addFieldIfChanged('province');
    addFieldIfChanged('title');
    addFieldIfChanged('initials');
    addFieldIfChanged('surname');
    addFieldIfChanged('firstNames', 'first_names');
    addFieldIfChanged('studentNumber', 'student_number');
    addFieldIfChanged('levelOfStudy', 'level_of_study');
    addFieldIfChanged('race');
    addFieldIfChanged('gender');
    addFieldIfChanged('emailAddress', 'email');
    addFieldIfChanged('physicalAddress', 'physical_address');
    addFieldIfChanged('cellPhoneNumber', 'cell_phone_number');
    addFieldIfChanged('homeTown', 'home_town');
    addFieldIfChanged('municipalityName', 'municipality_name');
    addFieldIfChanged('townSituated', 'town_situated');
    addFieldIfChanged('contactPerson', 'contact_person');
    addFieldIfChanged('contactEmail', 'contact_email');
    addFieldIfChanged('telephoneNumber', 'telephone_number');
    addFieldIfChanged('contactCellPhone', 'contact_cell_phone');

    // Add declarations if changed
    if (formData.declarationInfo1 !== undefined && declarations.declaration_info1 !== existingData.declaration_info1) {
      updateFields.push('declaration_info_1 = ?');
      updateValues.push(declarations.declaration_info1);
    }
    if (formData.declarationInfo2 !== undefined && declarations.declaration_info2 !== existingData.declaration_info2) {
      updateFields.push('declaration_info_2 = ?');
      updateValues.push(declarations.declaration_info2);
    }
    if (formData.declarationInfo3 !== undefined && declarations.declaration_info3 !== existingData.declaration_info3) {
      updateFields.push('declaration_info_3 = ?');
      updateValues.push(declarations.declaration_info3);
    }

    // Add files if changed
    if (signatureImage !== existingData.signature_image) {
      updateFields.push('signature_image = ?');
      updateValues.push(signatureImage);
    }
    if (idDocument !== existingData.id_document) {
      updateFields.push('id_document = ?');
      updateValues.push(idDocument);
    }
    if (cvDocument !== existingData.cv_document) {
      updateFields.push('cv_document = ?');
      updateValues.push(cvDocument);
    }

    // If nothing to update
    if (updateFields.length === 0) {
      return res.status(200).json({ message: "No changes detected." });
    }

    // Always update the updated_at field
    updateFields.push('updated_at = NOW()');

    const query = `UPDATE wil_application SET ${updateFields.join(', ')} WHERE email = ?`;
    updateValues.push(email);

    await pool.execute(query, updateValues);

    // Clean up old files if new ones were uploaded
    if (files?.signatureImage && existingData.signature_image) {
      fs.unlink(existingData.signature_image, () => {});
    }
    if (files?.idDocument && existingData.id_document) {
      fs.unlink(existingData.id_document, () => {});
    }
    if (files?.cvDocument && existingData.cv_document) {
      fs.unlink(existingData.cv_document, () => {});
    }

    res.status(200).json({ message: "Application updated successfully!" });
  } catch (error) {
    console.error("Update error:", error);
    res.status(500).json({ message: "Failed to update application. Please try again." });
  }
});

// ======= Get All Student Application ======= //
app.get("/api/get-applications", async (req, res) => {
  try {
    const [rows] = await pool.execute("SELECT * FROM wil_application ORDER BY created_at DESC");
    res.json(rows);
  } catch (err) {
    console.error(err);
    res.status(500).json({ message: "Internal Server Error" });
  }
});

// ======= Delete a student's application form ======= //
app.delete("/api/delete-application/:id", async (req, res) => {
  const { id } = req.params;

  try {
    // Fetch the application to get file paths
    const [rows] = await pool.execute(
      "SELECT signature_image, id_document, cv_document FROM wil_application WHERE id = ?",
      [id]
    );

    if (rows.length === 0) {
      return res.status(404).json({ message: "Application not found." });
    }

    const app = rows[0];

    // Delete associated files if they exist
    const fileFields = ["signature_image", "id_document", "cv_document"];
    fileFields.forEach((field) => {
      if (app[field]) {
        const filePath = path.join(__dirname, app[field]);
        if (fs.existsSync(filePath)) {
          fs.unlinkSync(filePath);
        }
      }
    });

    // First, delete related event_attendance records to avoid foreign key constraint errors
    await pool.execute("DELETE FROM event_attendance WHERE student_id = ?", [id]);

    // Delete from database
    await pool.execute("DELETE FROM wil_application WHERE id = ?", [id]);

    res.status(200).json({ message: "Application deleted successfully." });
  } catch (error) {
    console.error("Error deleting application:", error);
    res.status(500).json({ message: "Failed to delete application." });
  }
});



// ======= Get All Daily Log Sheets ======= //
app.get("/api/daily-logsheets", async (req, res) => {
  try {
    // Fetch all rows from the daily_logsheet table
    const [rows] = await pool.execute(
      "SELECT * FROM daily_logsheet ORDER BY log_date DESC"
    );

    // Map the rows and filter out null values for each log sheet
    const logSheets = rows.map((row) => {
      const filteredRow = {};

      // Iterate through each key-value pair in the row
      for (const key in row) {
        // Skip null/undefined values except for special fields
        if (row[key] !== null && row[key] !== undefined) {
          // Handle special fields
          if (key === "student_signature" || key === "supervisor_signature") {
            // Only include signature URLs if file exists
            if (row[key]) {
              filteredRow[key] = `http://localhost:${port}/uploads/${row[key]}`;
            }
          }
          // Skip null activities and hours
          else if (key.startsWith("activity") || key.startsWith("hours")) {
            if (row[key] !== null) {
              filteredRow[key] = row[key];
            }
          }
          // Include all other non-null fields
          else {
            filteredRow[key] = row[key];
          }
        }
      }

      return filteredRow;
    });

    // Send the filtered log sheets as a JSON response
    res.status(200).json(logSheets);
  } catch (error) {
    console.error("Error fetching daily log sheets:", error);
    res.status(500).json({ message: "Failed to retrieve daily log sheets." });
  }
});

app.get("/api/logbook", async (req, res) => {
  try {
    // Get student_number from query parameters
    const { student_number } = req.query;

    if (!student_number) {
      return res.status(400).json({ message: "Student number is required" });
    }

    // Fetch only rows matching the student_number
    const [rows] = await pool.execute(
      "SELECT * FROM daily_logsheet WHERE student_number = ? ORDER BY log_date DESC",
      [student_number]
    );

    // Map the rows and filter out null values for each log sheet
    const logSheets = rows.map((row) => {
      const filteredRow = {};

      // Iterate through each key-value pair in the row
      for (const key in row) {
        // Skip null/undefined values except for special fields
        if (row[key] !== null && row[key] !== undefined) {
          // Handle special fields
          if (key === "student_signature" || key === "supervisor_signature") {
            // Only include signature URLs if file exists
            if (row[key]) {
              filteredRow[key] = `http://localhost:${port}/uploads/${row[key]}`;
            }
          }
          // Skip null activities and hours
          else if (key.startsWith("activity") || key.startsWith("hours")) {
            if (row[key] !== null) {
              filteredRow[key] = row[key];
            }
          }
          // Include all other non-null fields
          else {
            filteredRow[key] = row[key];
          }
        }
      }

      return filteredRow;
    });

    // Send the filtered log sheets as a JSON response
    res.status(200).json(logSheets);
  } catch (error) {
    console.error("Error fetching daily log sheets:", error);
    res.status(500).json({
      message: "Failed to retrieve daily log sheets.",
      error: error.message,
    });
  }
});

// ======= Update Daily Log Sheet ======= //
app.put(
  "/api/update-logsheets/:id",
  upload.fields([
    { name: "student_signature" },
    { name: "supervisor_signature" },
  ]),
  async (req, res) => {
    const { id } = req.params;

    // Only get the fields we actually want to update
    const { EHP_HI_Number } = req.body;

    // Handle file uploads
    const supervisor_signature = req.files["supervisor_signature"]
      ? req.files["supervisor_signature"][0].filename
      : null;

    try {
      // Build dynamic update query
      const updateFields = [];
      const params = [];

      if (EHP_HI_Number) {
        updateFields.push("EHP_HI_Number = ?");
        params.push(EHP_HI_Number);
      }

      if (supervisor_signature) {
        updateFields.push("supervisor_signature = ?");
        params.push(supervisor_signature);
      }

      // Add updated_at timestamp
      updateFields.push("created_at = CURRENT_TIMESTAMP");

      // If no valid fields to update
      if (updateFields.length === 0) {
        return res.status(400).json({ error: "No valid fields to update" });
      }

      const query = `UPDATE daily_logsheet 
        SET ${updateFields.join(", ")} 
        WHERE id = ?`;

      params.push(id);

      const [result] = await pool.execute(query, params);

      res.status(200).json({ message: "Logsheet updated successfully!" });
    } catch (error) {
      console.error("Update error:", error);
      res.status(500).json({ error: "Failed to update logsheet" });
    }
  }
);

// ======= Sign and update a logsheet =======//
app.put(
  "/api/sign-logsheets/:id",
  upload.fields([
    { name: "supervisor_signature", maxCount: 1 },
    { name: "EHP_HI_Number", maxCount: 1 },
  ]),
  async (req, res) => {
    const { id } = req.params;

    // Debug logs
    console.log("Request Body:", req.body);
    console.log("Files received:", req.files);

    const supervisor_signature =
      req.files["supervisor_signature"]?.[0]?.filename || null;
    const { ehp_hi_number } = req.body;

    console.log("Parsed Fields:", { ehp_hi_number, supervisor_signature });

    // Prepare dynamic SQL query
    let setClause = [];
    let params = [];

    if (ehp_hi_number) {
      setClause.push("EHP_HI_Number = ?");
      params.push(ehp_hi_number);
    }
    if (supervisor_signature) {
      setClause.push("supervisor_signature = ?");
      params.push(supervisor_signature);
    }

    setClause.push("created_at = NOW()");
    params.push(id);

    const query = `UPDATE daily_logsheet SET ${setClause.join(
      ", "
    )} WHERE id = ?`;

    try {
      const [result] = await pool.execute(query, params);

      console.log("Update Result:", {
        affectedRows: result.affectedRows,
        changedRows: result.changedRows,
      });

      if (result.affectedRows === 0) {
        return res.status(404).json({
          error: "No record updated - ID may not exist",
          attemptedId: id,
        });
      }

      res.status(200).json({
        success: true,
        message: "Logsheet updated successfully!",
        changes: result.affectedRows,
        signatureFile: supervisor_signature,
      });
    } catch (error) {
      console.error("Full Error:", {
        message: error.message,
        code: error.code,
        sqlState: error.sqlState,
        sqlMessage: error.sqlMessage,
        stack: error.stack,
      });
      res.status(500).json({
        error: "Database update failed",
        details: {
          code: error.code,
          sqlState: error.sqlState,
          message: error.sqlMessage || error.message,
        },
      });
    }
  }
);

// ======= One  Get existing logsheet
app.get("/api/get-logsheet/:student_number/:log_date", async (req, res) => {
  try {
    const { student_number, log_date } = req.params;

    const [rows] = await pool.execute(
      `SELECT * FROM daily_logsheet 
       WHERE student_number = ? AND log_date = ? ORDER BY created_at DESC LIMIT 1`,
      [student_number, log_date]
    );

    if (rows.length === 0) {
      return res.status(404).json({ message: "Logsheet not found" });
    }

    res.status(200).json(rows[0]);
  } catch (error) {
    console.error("Error fetching logsheet:", error);
    res
      .status(500)
      .json({ message: "Failed to fetch logsheet", error: error.message });
  }
});

// ======= One Update logsheet ======= //
app.put(
  "/api/update-logsheet",
  upload.fields([
    { name: "student_signature", maxCount: 1 },
    { name: "supervisor_signature", maxCount: 1 },
  ]),
  async (req, res) => {
    try {
      const {
        student_number,
        log_date,
        description,
        situation_description,
        situation_evaluation,
        situation_interpretation,
        date_stamp,
      } = req.body;

      // Verify logsheet exists
      const [existing] = await pool.execute(
        `SELECT id FROM daily_logsheet 
         WHERE student_number = ? AND log_date = ?`,
        [student_number, log_date]
      );

      if (existing.length === 0) {
        return res.status(404).json({ message: "Logsheet not found" });
      }

      // Build dynamic update query
      let updateQuery = `UPDATE daily_logsheet SET 
        description = ?,
        situation_description = ?,
        situation_evaluation = ?,
        situation_interpretation = ?,
        date_stamp = ?`;

      const values = [
        description,
        situation_description,
        situation_evaluation,
        situation_interpretation,
        date_stamp,
      ];

      // Handle activities
      for (let i = 1; i <= 14; i++) {
        if (req.body[`activity${i}`]) {
          updateQuery += `, activity${i} = ?, hours${i} = ?`;
          values.push(req.body[`activity${i}`], req.body[`hours${i}`] || 0);
        }
      }

      // Handle signatures
      if (req.files["student_signature"]) {
        updateQuery += `, student_signature = ?`;
        values.push(req.files["student_signature"][0].filename);
      }

      updateQuery += ` WHERE id = ?`;
      values.push(existing[0].id);

      await pool.execute(updateQuery, values);

      res.status(200).json({ message: "Logsheet updated successfully" });
    } catch (error) {
      console.error("Error updating logsheet:", error);
      res.status(500).json({
        message: "Failed to update logsheet",
        error: error.message,
      });
    }
  }
);

// ======= UPDATE WIL APPLICATION STATUS ======= //
// Generate random 8-character code
function generateCode() {
  return crypto.randomBytes(4).toString("hex").toUpperCase();
}

// Email sending functions
async function sendAcceptanceEmail(to, firstName, code) {
  const mailOptions = {
    from: process.env.EMAIL_FROM,
    to: to,
    subject: "Your Application Has Been Successfully Accepted",
    text:
      `Dear ${firstName},\n\n` +
      `Congratulations! Your Student Application Form For Work Integration Learning Placements has been accepted.\n\n` +
      `Your registration code is: ${code}\n\n` +
      `Please use this code to signup on our system.\n\n` +
      `Best regards,\n` +
      `MUT FACULTY OF NATURAL SCIENCES: DEPARTMENT OF ENVIRONMENTAL HEALTH`,
  };

  try {
    await transporter.sendMail(mailOptions);
    console.log(`Acceptance email sent to ${to}`);
  } catch (emailError) {
    console.error("Error sending acceptance email:", emailError);
    throw new Error("Status updated but failed to send email");
  }
}

async function sendRejectionEmail(to, firstName) {
  const mailOptions = {
    from: process.env.EMAIL_FROM,
    to: to,
    subject: "Your Application Been unfortunately Rejected",
    text:
      `Dear ${firstName},\n\n` +
      `We regret to inform you that your student application form for Work Integration Learning Placements has not been accepted.\n\n` +
      `We encourage you to apply again in the future.\n\n` +
      `Best regards,\n` +
      `MUT FACULTY OF NATURAL SCIENCES: DEPARTMENT OF ENVIRONMENTAL HEALTH`,
  };

  try {
    await transporter.sendMail(mailOptions);
    console.log(`Rejection email sent to ${to}`);
  } catch (emailError) {
    console.error("Error sending rejection email:", emailError);
    throw new Error("Status updated but failed to send email");
  }
}

function generateRandomCode() {
  return Math.random().toString(36).slice(2, 10).toUpperCase();
}

// ======= UPDATE WIL APPLICATION STATUS ======= //
app.put("/api/update-status/:id", async (req, res) => {
  const { id } = req.params;
  const { status } = req.body;

  console.log(`Updating status for application ${id} to ${status}`);

  // Validate input
  if (!status || !["Pending", "Accepted", "Rejected"].includes(status)) {
    return res.status(400).json({
      success: false,
      message: "Invalid status value",
    });
  }

  let connection;
  try {
    connection = await pool.getConnection();
    await connection.beginTransaction();

    // 1. Get application details
    const [application] = await connection.execute(
      `SELECT id, first_names, surname, email, student_number, level_of_study 
       FROM wil_application 
       WHERE id = ?`,
      [id]
    );

    if (application.length === 0) {
      await connection.rollback();
      return res.status(404).json({
        success: false,
        message: "Application not found",
      });
    }

    const appData = application[0];

    // 2. Update status
    const [updateResult] = await connection.execute(
      `UPDATE wil_application 
       SET status = ?, updated_at = NOW() 
       WHERE id = ?`,
      [status, id]
    );

    if (updateResult.affectedRows === 0) {
      await connection.rollback();
      return res.status(500).json({
        success: false,
        message: "No rows were updated",
      });
    }

    // 3. If Accepted, generate code, store it, and send email
    let generatedCode = null;
    if (status === "Accepted") {
      generatedCode = generateRandomCode();

      // Store code
      await connection.execute(
        `INSERT INTO signup_codes 
         (application_id, code, first_names, surname, student_number, level_of_study, email) 
         VALUES (?, ?, ?, ?, ?, ?, ?)`,
        [
          id,
          generatedCode,
          appData.first_names,
          appData.surname,
          appData.student_number,
          appData.level_of_study,
          appData.email,
        ]
      );

      // Send email
      await sendAcceptanceEmail(
        appData.email,
        appData.first_names,
        generatedCode
      );
    } else if (status === "Rejected") {
      // Send rejection email
      await sendRejectionEmail(appData.email, appData.first_names);
    }

    await connection.commit();

    res.status(200).json({
      success: true,
      message: "Status updated successfully",
      newStatus: status,
      code: generatedCode,
      changes: updateResult.affectedRows,
    });
  } catch (error) {
    console.error("Database error:", error);
    if (connection) await connection.rollback();

    res.status(500).json({
      success: false,
      message: "Database operation failed",
      errorDetails: error.message,
    });
  } finally {
    if (connection) connection.release();
  }
});

// Validate signup code API
app.post("/api/validate-signup-code", async (req, res) => {
  const { code } = req.body;

  // Debug: Log the incoming code
  console.log("Received code for validation:", code);

  if (!code) {
    console.log("Validation failed: No code provided");
    return res.status(400).json({
      success: false,
      message: "Code is required",
    });
  }

  try {
    // Debug: Log the database query
    console.log("Querying database for code:", code);

    const [rows] = await pool.execute(
      `SELECT s.*, 
       (SELECT 1 FROM blocked_signups WHERE email = s.email LIMIT 1) AS is_blocked
       FROM signup_codes s 
       WHERE s.code = ?`,
      [code]
    );

    // Debug: Log the query results
    console.log("Database returned:", rows);

    if (rows.length === 0) {
      console.log("Validation failed: Code not found in database");
      return res.json({
        success: false,
        message: "Invalid code",
      });
    }

    const codeEntry = rows[0];

    // Debug: Log the found code entry
    console.log("Found code entry:", {
      code: codeEntry.code,
      email: codeEntry.email,
      is_blocked: codeEntry.is_blocked,
    });

    if (codeEntry.is_blocked) {
      console.log("Validation failed: Email is blocked");
      return res.json({
        success: false,
        message: "This email is blocked from signing up",
      });
    }

    console.log("Validation successful for code:", code);
    return res.json({
      success: true,
      message: "Valid code",
    });
  } catch (error) {
    console.error("Error validating code:", error);
    return res.status(500).json({
      success: false,
      message: "Server error during validation",
    });
  }
});

// Block the signup email after 3 failed attempts
app.post("/api/block-signup-email", async (req, res) => {
  const { email } = req.body;

  if (!email) {
    return res.status(400).json({
      success: false,
      message: "Email is required",
    });
  }

  try {
    // Insert into blocked_signups table
    const [result] = await pool.execute(
      "INSERT INTO blocked_signups (email) VALUES (?)",
      [email]
    );

    // Successfully blocked the email
    return res.status(200).json({
      success: true,
      message: "Email has been blocked",
    });
  } catch (error) {
    console.error("Error blocking email:", error);
    return res.status(500).json({
      success: false,
      message: "Server error",
    });
  }
});

// Add guest lecture
// POST endpoint
app.post("/api/guest-lectures", upload.single("document"), async (req, res) => {
  try {
    const {
      title,
      guest_name,
      event_type,
      event_date,
      register_status, // ✅ New field
    } = req.body;

    if (!title || !guest_name || !event_type || !event_date || !register_status) {
      return res.status(400).json({
        message: "Title, Guest name, event type, date, and register status are required",
      });
    }

    if (!req.file) {
      return res.status(400).json({ message: "Document is required" });
    }

    const document_path = `uploads/${req.file.filename}`;
    const created_by = req.user?.id || 1;

    const connection = await pool.getConnection();
    try {
      await connection.beginTransaction();

      await connection.execute(
        `INSERT INTO guest_lectures 
          (title, guest_name, event_type, event_date, register_status, document_path, created_at)
          VALUES (?, ?, ?, ?, ?, ?, ?)`,
        [
          title,
          guest_name,
          event_type,
          new Date(event_date),
          register_status,          // ✅ Include in query params
          document_path,
          created_by,
        ]
      );

      await connection.commit();
      res.status(201).json({
        message: "Event created successfully",
        documentPath: document_path,
      });
    } catch (err) {
      await connection.rollback();
      fs.unlinkSync(req.file.path);
      console.error("Database error:", err);
      res.status(500).json({ message: "Database operation failed" });
    } finally {
      connection.release();
    }
  } catch (err) {
    console.error("Server error:", err);
    res.status(500).json({ message: "Internal server error" });
  }
});

// ======= Get All Guest Lectures ======= //
app.get("/api/upcoming-events", async (req, res) => {
  try {
    const [rows] = await pool.execute(
      "SELECT * FROM guest_lectures ORDER BY event_date DESC"
    );

    const lectures = rows.map((lecture) => ({
      id: lecture.id,
      title: lecture.title,
      guest_name: lecture.guest_name,
      event_type: lecture.event_type,
      event_date: lecture.event_date.toISOString().split("T")[0], // Format date
      document_path: lecture.document_path,
      register_status: lecture.register_status || 'Not Set', // ✅ Include this line
    }));

    res.status(200).json({
      success: true,
      message: "Guest lectures retrieved successfully",
      data: lectures,
    });
  } catch (err) {
    console.error("Database error retrieving guest lectures:", err);
    res.status(500).json({
      success: false,
      message: "Internal server error",
    });
  }
});

// Toggle the register_status of a guest lecture by ID
app.put("/api/guest-lecture/toggle-status/:id", async (req, res) => {
  const { id } = req.params;

  try {
    // Step 1: Get current status
    const [rows] = await pool.execute(
      "SELECT register_status FROM guest_lectures WHERE id = ?",
      [id]
    );

    if (rows.length === 0) {
      return res.status(404).json({ success: false, message: "Lecture not found" });
    }

    const currentStatus = rows[0].register_status;
    const newStatus = currentStatus === "active" ? "inactive" : "active";

    // Step 2: Update the status
    await pool.execute(
      "UPDATE guest_lectures SET register_status = ? WHERE id = ?",
      [newStatus, id]
    );

    res.status(200).json({
      success: true,
      message: `Lecture status toggled to '${newStatus}'`,
      newStatus,
    });
  } catch (error) {
    console.error("Error toggling register_status:", error);
    res.status(500).json({
      success: false,
      message: "Internal server error",
    });
  }
});


// ======= Get Guest Lecture by ID ======= //
app.delete("/api/delete-event/:id", async (req, res) => {
  const { id } = req.params;

  if (!id) {
    return res.status(400).json({
      success: false,
      message: "ID is required",
    });
  }

  try {
    // Fetch the record to get the document path
    const [rows] = await pool.execute(
      "SELECT document_path FROM guest_lectures WHERE id = ?",
      [id]
    );
    if (rows.length === 0) {
      return res.status(404).json({
        success: false,
        message: "Record not found",
      });
    }

    const documentPath = rows[0].document_path;

    // Delete the record
    await pool.execute("DELETE FROM guest_lectures WHERE id = ?", [id]);

    // Delete the associated file from the server
    if (documentPath && fs.existsSync(documentPath)) {
      fs.unlinkSync(documentPath);
    }

    res.status(200).json({
      success: true,
      message: "Guest lecture deleted successfully",
    });
  } catch (err) {
    console.error("Database error deleting guest lecture:", err);
    res.status(500).json({
      success: false,
      message: "Internal server error",
    });
  }
});

// ======= Create an Event Code ======= //
app.post("/api/create-event-code", async (req, res) => {
  const { guest_name, guest_email } = req.body;

  // Validate input
  if (!guest_name || !guest_email) {
    return res.status(400).json({
      success: false,
      message: "Guest name and email are required",
    });
  }

  try {
    // Generate a random 6-character alphanumeric event code
    const generateEventCode = () => {
      const chars =
        "ABCDEFGHIJKLMNOPQRSTUVWXYZabcdefghijklmnopqrstuvwxyz0123456789";
      let code = "";
      for (let i = 0; i < 6; i++) {
        code += chars.charAt(Math.floor(Math.random() * chars.length));
      }
      return code;
    };

    let event_code = generateEventCode();

    // Check if the generated event code already exists
    let [existingCodes] = await pool.execute(
      "SELECT * FROM event_codes WHERE event_code = ?",
      [event_code]
    );

    // Regenerate the code if it already exists
    while (existingCodes.length > 0) {
      event_code = generateEventCode();
      [existingCodes] = await pool.execute(
        "SELECT * FROM event_codes WHERE event_code = ?",
        [event_code]
      );
    }

    // Insert the new event code
    await pool.execute(
      "INSERT INTO event_codes (event_code, guest_name, guest_email) VALUES (?, ?, ?)",
      [event_code, guest_name, guest_email]
    );

    // Send the event code via email
    await sendEventCodeEmail(guest_email, guest_name, event_code);

    res.status(201).json({
      success: true,
      message: `Event code created successfully and emailed to ${guest_email}`,
      data: { event_code }, // Return the generated event code
    });
  } catch (err) {
    console.error("Database error during event code creation:", err);
    res.status(500).json({
      success: false,
      message: err.message || "Internal server error",
    });
  }
});

// =======  sending Email to guest with event codes
async function sendEventCodeEmail(to, guestName, eventCode) {
  const mailOptions = {
    from: process.env.EMAIL_FROM, // Sender email address
    to: to, // Recipient email address
    subject: "Your Event Code",
    text:
      `Dear ${guestName},\n\n` +
      `Thank you for the upcoming event you will be hosting for our students.\n\n` +
      `Your event code is: ${eventCode}\n\n` +
      `Please keep this code safe as you will need it to create the event on our application\n\n` +
      `Best regards,\n` +
      `MUT FACULTY OF NATURAL SCIENCES: DEPARTMENT OF ENVIRONMENTAL HEALTH`,
  };

  try {
    await transporter.sendMail(mailOptions);
    console.log(`Event code email sent to ${to}`);
  } catch (emailError) {
    console.error("Error sending event code email:", emailError);
    throw new Error("Event code created but failed to send email");
  }
}

// =======  Validate Event Code ======= //
app.post("/api/validate-event-code", async (req, res) => {
  const { code } = req.body;

  console.log("Received code for validation:", code);

  if (!code || code.trim() === "") {
    console.log("Validation failed: No code provided");
    return res.status(400).json({
      success: false,
      message: "Code is required",
    });
  }

  try {
    console.log("Querying database for code:", code);

    const [rows] = await pool.execute(
      "SELECT * FROM event_codes WHERE event_code = ?",
      [code]
    );

    if (rows.length > 0) {
      console.log("Validation successful: Code found");
      return res.status(200).json({
        success: true,
        message: "Code is valid",
        data: rows[0], // Return the associated guest details
      });
    } else {
      console.log("Validation failed: Code not found");
      return res.status(404).json({
        success: false,
        message: "Invalid code",
      });
    }
  } catch (err) {
    console.error("Database error during code validation:", err);
    return res.status(500).json({
      success: false,
      message: "Internal server error",
    });
  }
});

// Submit Declaration Letter
app.post(
  "/api/submit-declaration-letter",
  upload.fields([{ name: "supervisor_signature", maxCount: 1 }]),
  async (req, res) => {
    try {
      const {
        declarationDate,
        supervisorName,
        employerName,
        position,
        hiNumber,
        studentNumber,
        studentName,
        startDate,
        endDate,
        workEthic,
        timeliness,
        attitude,
        dress,
        interaction,
        responsibility,
        reportWriting,
        generalComments,
        signatureDate,
      } = req.body;

      // Validate required fields
      if (
        !supervisorName ||
        !employerName ||
        !position ||
        !hiNumber ||
        !studentName ||
        !studentNumber ||
        !startDate ||
        !endDate ||
        !workEthic ||
        !timeliness ||
        !attitude ||
        !dress ||
        !interaction ||
        !responsibility ||
        !reportWriting
      ) {
        return res.status(400).json({
          message:
            "Missing required fields. Please provide all required information.",
        });
      }

      // Validate date range
      if (new Date(startDate) > new Date(endDate)) {
        return res.status(400).json({
          message: "End date must be after start date.",
        });
      }

      // Access uploaded file
      const supervisorSignature =
        req.files["supervisor_signature"]?.[0]?.filename;

      // Prepare SQL query
      const sql = `
  INSERT INTO declaration_letters (
    declaration_date,
    student_number,
    supervisor_name,
    employer_name,
    position,
    hi_number,
    student_name,
    start_date,
    end_date,
    work_ethic,
    timeliness,
    attitude,
    dress,
    interaction,
    responsibility,
    report_writing,
    general_comments,
    supervisor_signature,
    signature_date
  ) VALUES (?, ?, ?, ?, ?, ?, ?, ?, ?, ?, ?, ?, ?, ?, ?, ?, ?, ?, ?)
`;

      const values = [
        declarationDate,
        studentNumber,
        supervisorName,
        employerName,
        position,
        hiNumber,
        studentName,
        startDate,
        endDate,
        workEthic,
        timeliness,
        attitude,
        dress,
        interaction,
        responsibility,
        reportWriting,
        generalComments || null,
        supervisorSignature || null,
        signatureDate,
      ];

      // Execute query
      await pool.execute(sql, values);

      // Return success response
      res.status(200).json({ message: "Declaration submitted successfully!" });
    } catch (error) {
      console.error("Error submitting declaration:", error);
      res.status(500).json({
        message: "Failed to submit declaration",
        error: error.message,
      });
    }
  }
);

// ======= Get All Declaration Letters ======= //
app.get("/api/declaration-letters", async (req, res) => {
  try {
    // Fetch all rows from the declaration_letters table ordered by declaration_date DESC
    const [rows] = await pool.execute(`
      SELECT * FROM declaration_letters
      ORDER BY declaration_date DESC
    `);

    const declarationLetters = rows.map((row) => {
      const filteredRow = {};

      for (const key in row) {
        if (row[key] !== null && row[key] !== undefined) {
          if (key === "supervisor_signature") {
            if (row[key]) {
              filteredRow[key] = `http://localhost:${port}/uploads/${row[key]}`;
            }
          } else {
            filteredRow[key] = row[key];
          }
        }
      }

      return filteredRow;
    });

    res.status(200).json(declarationLetters);
  } catch (error) {
    console.error("Error fetching declaration letters:", error);
    res
      .status(500)
      .json({ message: "Failed to retrieve declaration letters." });
  }
});

// Get declaration letter by email
app.get("/api/letters/:student_number", async (req, res) => {
  const student_number = req.params.student_number;

  try {
    // Query only the declaration letter for the given student number
    const [rows] = await pool.execute(
      "SELECT * FROM declaration_letters WHERE student_number = ?",
      [student_number]
    );

    if (rows.length === 0) {
      return res.status(404).json({
        message: "Declaration letter not found for this student number.",
      });
    }

    // Prepare the result with file URL if present
    const filteredRow = {};
    const row = rows[0]; // expecting only one match per student

    for (const key in row) {
      if (row[key] !== null && row[key] !== undefined) {
        if (key === "supervisor_signature") {
          filteredRow[key] = `http://localhost:${port}/uploads/${row[key]}`;
        } else {
          filteredRow[key] = row[key];
        }
      }
    }

    res.status(200).json(filteredRow);
  } catch (error) {
    console.error("Error fetching declaration letter:", error);
    res.status(500).json({ message: "Failed to retrieve declaration letter." });
  }
});

// Add this DELETE endpoint
app.delete("/api/del-declaration-letters/:id", async (req, res) => {
  try {
    const { id } = req.params;

    // Verify ID is valid
    if (!id || isNaN(id)) {
      return res.status(400).json({
        success: false,
        message: "Invalid declaration ID",
      });
    }

    // Verify logsheet exists
    const [rows] = await pool.execute(
      "SELECT supervisor_signature FROM declaration_letters WHERE id = ?",
      [id]
    );

    if (rows.length === 0) {
      return res
        .status(404)
        .json({ message: "Declaration letters not found." });
    }

    const letter = rows[0];

    // Delete associated signature files
    if (letter.supervisor_signature) {
    }

    if (letter.supervisor_signature) {
      const supervisorSigPath = path.join(
        __dirname,
        "uploads",
        letter.supervisor_signature
      );
      if (fs.existsSync(supervisorSigPath)) {
        fs.unlinkSync(supervisorSigPath);
      }
    }

    // Delete from database
    await pool.execute("DELETE FROM declaration_letters WHERE id = ?", [id]);

    res
      .status(200)
      .json({ message: "Declaration letter deleted successfully." });
  } catch (error) {
    console.error("Error deleting logsheet:", error);
    res.status(500).json({ message: "Failed to delete declaration letter." });
  }
});

// GET /api/profile/:email
// In your Node.js backend (server.js or similar)
app.get("/api/profile/:email", async (req, res) => {
  try {
    const { email } = req.params;

    const [rows] = await pool.execute(
      `SELECT 
        title, 
        first_names AS fullNames, 
        surname,
        cv_document AS cvDocument,
        id_document AS idDocument
       FROM wil_application 
       WHERE email = ?`,
      [email]
    );

    if (rows.length === 0) {
      return res.status(404).json({
        success: false,
        message: "Profile not found",
      });
    }

    const profileData = {
      ...rows[0],
      cvDocument: rows[0].cvDocument
        ? `${req.protocol}://${req.get("host")}/${rows[0].cvDocument}`
        : null,
      idDocument: rows[0].idDocument
        ? `${req.protocol}://${req.get("host")}/${rows[0].idDocument}`
        : null,
    };

    res.status(200).json({
      success: true,
      data: profileData,
    });
  } catch (error) {
    console.error("Error fetching profile:", error);
    res.status(500).json({
      success: false,
      message: "Failed to fetch profile",
    });
  }
});

// PUT /api/profile/:studentNumber
app.put(
  "/api/profile/:email",
  upload.fields([
    { name: "cvDocument", maxCount: 1 },
    { name: "idDocument", maxCount: 1 },
  ]),
  async (req, res) => {
    try {
      const { email } = req.params;
      const { title, fullNames, surname } = req.body;

      // Debugging
      console.log("Incoming update for email:", email);
      console.log("Body:", req.body);
      console.log("Files:", req.files);

      if (!email) {
        return res.status(400).json({
          success: false,
          message: "Email is required",
        });
      }

      const updateFields = [];
      const values = [];

      if (title) {
        updateFields.push("title = ?");
        values.push(title);
      }

      if (fullNames) {
        updateFields.push("first_names = ?");
        values.push(fullNames);
      }

      if (surname) {
        updateFields.push("surname = ?");
        values.push(surname);
      }

      // Check for uploaded files and add their paths
      if (req.files) {
        if (req.files["cvDocument"]) {
          const cvPath = path.join(
            "uploads",
            req.files["cvDocument"][0].filename
          );
          updateFields.push("cv_document = ?");
          values.push(cvPath);
        }

        if (req.files["idDocument"]) {
          const idPath = path.join(
            "uploads",
            req.files["idDocument"][0].filename
          );
          updateFields.push("id_document = ?");
          values.push(idPath);
        }
      }

      if (updateFields.length === 0) {
        return res.status(400).json({
          success: false,
          message: "No fields provided for update",
        });
      }

      values.push(email);

      const query = `
        UPDATE wil_application 
        SET ${updateFields.join(", ")}
        WHERE email = ?
      `;

      const [result] = await pool.execute(query, values);

      if (result.affectedRows === 0) {
        return res.status(404).json({
          success: false,
          message: "Profile not found",
        });
      }

      res.status(200).json({
        success: true,
        message: "Profile updated successfully",
        updatedFields: updateFields.map((f) => f.split(" = ")[0]),
      });
    } catch (error) {
      console.error("Error updating profile:", error);
      res.status(500).json({
        success: false,
        message: "Failed to update profile",
        error:
          process.env.NODE_ENV === "development" ? error.message : undefined,
      });
    }
  }
);

// Update password in both tables using email
app.put("/api/profile/:email/password", async (req, res) => {
  try {
    const { email } = req.params;
    const { currentPassword, newPassword } = req.body;

    // 1. Find user by email from student_users
    const [studentResult] = await pool.execute(
      "SELECT password FROM student_users WHERE email = ?",
      [email]
    );

    if (studentResult.length === 0) {
      return res.status(404).json({
        success: false,
        message: "User not found in student_users table",
      });
    }

    // 2. Compare current password
    const isMatch = await bcrypt.compare(
      currentPassword,
      studentResult[0].password
    );
    if (!isMatch) {
      return res.status(401).json({
        success: false,
        message: "Current password is incorrect",
      });
    }

    // 3. Hash new password
    const hashedPassword = await bcrypt.hash(newPassword, 10);

    // 4. Update password in both tables
    await Promise.all([
      pool.execute("UPDATE student_users SET password = ? WHERE email = ?", [
        hashedPassword,
        email,
      ]),
      pool.execute("UPDATE users SET password = ? WHERE email = ?", [
        hashedPassword,
        email,
      ]),
    ]);

    res.status(200).json({
      success: true,
      message: "Password updated in both student_users and users tables",
    });
  } catch (error) {
    console.error("Error updating password:", error);
    res.status(500).json({
      success: false,
      message: "Failed to update password",
    });
  }
});

// Get declaration letter by email
app.get("/api/letters/:email", async (req, res) => {
  const email = req.params.email;

  try {
    // Query only the declaration letter for the given email
    const [rows] = await pool.execute(
      "SELECT * FROM declaration_letters WHERE email = ?",
      [email]
    );

    if (rows.length === 0) {
      return res
        .status(404)
        .json({ message: "Declaration letter not found for this email." });
    }

    // Prepare the result with file URL if present
    const filteredRow = {};
    const row = rows[0]; // since we're expecting only one match per email

    for (const key in row) {
      if (row[key] !== null && row[key] !== undefined) {
        if (key === "supervisor_signature") {
          filteredRow[key] = `http://localhost:${port}/uploads/${row[key]}`;
        } else {
          filteredRow[key] = row[key];
        }
      }
    }

    res.status(200).json(filteredRow);
  } catch (error) {
    console.error("Error fetching declaration letter:", error);
    res.status(500).json({ message: "Failed to retrieve declaration letter." });
  }
});

// Get Student name and surname by student number
app.get("/api/student/:studentNumber", async (req, res) => {
  const studentNumber = req.params.studentNumber;

  try {
    const [results] = await pool.execute(
      "SELECT first_names, surname FROM wil_application WHERE student_number = ?",
      [studentNumber]
    );

    if (results.length === 0) {
      return res.status(404).json({ message: "Student not found" });
    }

    const student = results[0];
    res.status(200).json({
      fullName: `${student.first_names} ${student.surname}`, // ✅ fixed here
    });
  } catch (error) {
    console.error("Error retrieving student:", error);
    res.status(500).json({ message: "Failed to retrieve student" });
  }
});

// POST: Submit or Update Student Reflection
app.post("/api/submit-reflection", async (req, res) => {
  try {
    const {
      studentNumber,
      studentName,
      levelOfStudy,
      feeling,
      success,
      challenges,
      perspectiveChange,
      suggestions,
    } = req.body;

    // Validate input
    if (
      !studentNumber ||
      !studentName ||
      !levelOfStudy ||
      !feeling ||
      !success ||
      !challenges ||
      !perspectiveChange ||
      !suggestions
    ) {
      return res.status(400).json({ message: "All fields are required." });
    }

    // Check if record already exists (using all three identifiers)
    const checkSql = `
      SELECT * FROM student_reflections 
      WHERE student_number = ? 
      AND student_name = ? 
      AND level_of_study = ?
    `;
    const [rows] = await pool.execute(checkSql, [
      studentNumber,
      studentName,
      levelOfStudy,
    ]);

    if (rows.length > 0) {
      // Record exists - update it
      const updateSql = `
        UPDATE student_reflections
        SET 
          feeling = ?, 
          success = ?, 
          challenges = ?,
          perspective_change = ?, 
          suggestions = ?,
          created_at = CURRENT_TIMESTAMP
        WHERE student_number = ?
        AND student_name = ?
        AND level_of_study = ?
      `;
      const updateValues = [
        feeling,
        success,
        challenges,
        perspectiveChange,
        suggestions,
        studentNumber,
        studentName,
        levelOfStudy,
      ];

      await pool.execute(updateSql, updateValues);
      return res
        .status(200)
        .json({ message: "Reflection updated successfully!" });
    } else {
      // Record does not exist - insert new one
      const insertSql = `
        INSERT INTO student_reflections (
          student_number, 
          student_name, 
          level_of_study,
          feeling, 
          success, 
          challenges,
          perspective_change, 
          suggestions
        ) VALUES (?, ?, ?, ?, ?, ?, ?, ?)
      `;
      const insertValues = [
        studentNumber,
        studentName,
        levelOfStudy,
        feeling,
        success,
        challenges,
        perspectiveChange,
        suggestions,
      ];

      await pool.execute(insertSql, insertValues);
      return res
        .status(200)
        .json({ message: "Reflection submitted successfully!" });
    }
  } catch (err) {
    console.error("Error processing reflection:", err);
    res
      .status(500)
      .json({ message: "Failed to process reflection", error: err.message });
  }
});

// GET: Last student's reflection (most recent by created_at)
app.get("/api/reflection/:studentNumber", async (req, res) => {
  try {
    const { studentNumber } = req.params;
    const sql = `
      SELECT * FROM student_reflections 
      WHERE student_number = ? 
      ORDER BY created_at DESC 
      LIMIT 1
    `;
    const [rows] = await pool.execute(sql, [studentNumber]);

    if (rows.length === 0) {
      return res
        .status(404)
        .json({ message: "No reflection found for this student." });
    }

    res.status(200).json(rows[0]);
  } catch (err) {
    console.error("Error fetching reflection:", err);
    res
      .status(500)
      .json({ message: "Failed to fetch reflection", error: err.message });
  }
});

// GET: Fetch all reflections ordered by latest
app.get("/api/reflections", async (req, res) => {
  try {
    const [rows] = await pool.execute("SELECT * FROM student_reflections ORDER BY created_at DESC");

    if (!Array.isArray(rows) || rows.length === 0) {
      return res.status(404).json({ message: "No reflections found." });
    }

    res.status(200).json(rows);
  } catch (error) {
    console.error("Error fetching reflections:", error);
    res.status(500).json({ message: "Failed to fetch reflections." });
  }
});

// GET: Fetch all reflections ordered by latest
app.get("/api/reflections/:id", async (req, res) => {
  const { id } = req.params;
  try {
    const [rows] = await pool.execute("SELECT * FROM student_reflections WHERE id = ?", [id]);
    if (rows.length > 0) {
      res.json(rows[0]);
    } else {
      res.status(404).json({ message: "Reflection not found" });
    }
  } catch (error) {
    console.error("Error fetching reflection by ID:", error);
    res.status(500).json({ message: "Server error" });
  }
});

// GET: Fetch reflections by id
app.get('/api/reflection/:studentNumber', async (req, res) => {
  const studentNumber = req.params.studentNumber;

  try {
    const [rows] = await pool.execute(
      'SELECT * FROM student_reflections WHERE student_number = ?',
      [studentNumber]
    );

    if (rows.length === 0) {
      return res.status(404).json({ message: 'Reflection not found' });
    }

    res.json(rows[0]);
  } catch (error) {
    console.error('Error fetching reflection:', error);
    res.status(500).json({ message: 'Server error' });
  }
});

// DELETE: Delete a reflection by ID
app.delete("/api/reflections/:id", async (req, res) => {
  const { id } = req.params;

  try {
    const [result] = await pool.execute(
      "DELETE FROM student_reflections WHERE id = ?",
      [id]
    );

    if (result.affectedRows === 0) {
      return res.status(404).json({ message: "Reflection not found" });
    }

    res.status(200).json({ message: "Reflection deleted successfully!" });
  } catch (err) {
    console.error("Error deleting reflection:", err);
    res.status(500).json({ message: "Failed to delete reflection" });
  }
});

// ======= Submit placement for a student ======= //
app.post("/api/submit-placement", async (req, res) => {
  try {
    const {
      studentNumber,
      studentName,
      supervisor,
      municipality,
      email,
      cellNumber,
      hospital,
      abattoir,
    } = req.body;

    // Validate required fields
    if (
      !studentNumber ||
      !studentName ||
      !supervisor ||
      !municipality ||
      !email ||
      !cellNumber
    ) {
      return res.status(400).json({ message: "Required fields are missing." });
    }

    // Check if a placement record exists for the student
    const checkSql = `SELECT * FROM student_placements WHERE student_number = ?`;
    const [rows] = await pool.execute(checkSql, [studentNumber]);

    if (rows.length > 0) {
      // Update existing record
      const updateSql = `
        UPDATE student_placements
        SET student_name = ?, supervisor = ?, municipality = ?, email = ?, 
            cell_number = ?, hospital = ?, abattoir = ?
        WHERE student_number = ?
      `;
      const updateValues = [
        studentName,
        supervisor,
        municipality,
        email,
        cellNumber,
        hospital,
        abattoir,
        studentNumber,
      ];

      await pool.execute(updateSql, updateValues);
      return res
        .status(200)
        .json({ message: "Placement updated successfully!" });
    } else {
      // Insert new record
      const insertSql = `
        INSERT INTO student_placements (
          student_number, student_name, supervisor, municipality, email, cell_number, hospital, abattoir
        ) VALUES (?, ?, ?, ?, ?, ?, ?, ?)
      `;
      const insertValues = [
        studentNumber,
        studentName,
        supervisor,
        municipality,
        email,
        cellNumber,
        hospital,
        abattoir,
      ];

      await pool.execute(insertSql, insertValues);
      return res
        .status(200)
        .json({ message: "Placement submitted successfully!" });
    }
  } catch (err) {
    console.error("Error processing placement:", err);
    res
      .status(500)
      .json({ message: "Failed to process placement", error: err.message });
  }
});

// ======= Get placement for a specific student ======= //
app.get("/api/placement/:student", async (req, res) => {
  try {
    const { student } = req.params;
    const sql = `SELECT * FROM student_placements WHERE student_number = ?`;
    const [rows] = await pool.execute(sql, [student]);

    if (rows.length === 0) {
      return res.status(404).json({ message: "No placement found." });
    }

    res.status(200).json(rows[0]);
  } catch (err) {
    console.error("Error fetching placement:", err);
    res
      .status(500)
      .json({ message: "Failed to fetch placement", error: err.message });
  }
});

// ======= Fetch all placements ======= //
app.get("/api/placements", async (req, res) => {
  try {
    const [rows] = await pool.execute("SELECT * FROM student_placements");
    if (!rows.length) {
      return res.status(404).json({ message: "No placements found." });
    }
    res.status(200).json(rows);
  } catch (err) {
    console.error("Error fetching placements:", err);
    res.status(500).json({ message: "Failed to fetch placements." });
  }
});

// ======= Delete a placement by ID ======= //
app.delete("/api/placements/:id", async (req, res) => {
  const { id } = req.params;

  try {
    const [result] = await pool.execute(
      "DELETE FROM student_placements WHERE id = ?",
      [id]
    );

    if (result.affectedRows === 0) {
      return res.status(404).json({ message: "Placement not found." });
    }

    res.status(200).json({ message: "Placement deleted successfully!" });
  } catch (err) {
    console.error("Error deleting placement:", err);
    res.status(500).json({ message: "Failed to delete placement." });
  }
});

// ======= Get Students with Log Sheets =======
app.get("/api/students-with-log-sheets", async (req, res) => {
  try {
    // Step 1: Fetch all unique student numbers from daily_logsheet
    const [logSheetRows] = await pool.execute(
      "SELECT DISTINCT student_number FROM daily_logsheet"
    );

    if (logSheetRows.length === 0) {
      return res.status(200).json([]); // No students found with logs
    }

    // Extract just the student numbers into an array
    const studentNumbers = logSheetRows.map((row) => row.student_number);

    // Step 2: Fetch student details from wil_application for these students
    const placeholders = studentNumbers.map(() => "?").join(","); // For SQL IN clause
    const query = `
      SELECT first_names, surname, student_number, level_of_study 
      FROM wil_application
      WHERE student_number IN (${placeholders})
    `;

    const [applicationRows] = await pool.execute(query, studentNumbers);

    // Step 3: Format and return response
    res.status(200).json(applicationRows);
  } catch (error) {
    console.error("Error fetching students with log sheets:", error);
    res.status(500).json({ message: "Failed to retrieve students." });
  }
});

// ========== Get HPCSA status by student number
app.get("/api/hpcsa-status/:student_number", async (req, res) => {
  try {
    const { student_number } = req.params;
    const [rows] = await pool.execute(
      `SELECT check_status FROM hpcsa_report 
       WHERE student_number = ?`,
      [student_number]
    );

    if (rows.length === 0) {
      return res.status(404).json({
        status: "Not Found",
        check_status: null,
      });
    }

    res.status(200).json({
      status: "Success",
      check_status: rows[0].check_status,
    });
  } catch (error) {
    console.error("Error fetching HPCSA status:", error);
    res.status(500).json({
      status: "Error",
      message: "Failed to fetch HPCSA status",
    });
  }
});

app.post("/api/update-hpcsa-report/:student_number", async (req, res) => {
  try {
    const { student_number } = req.params;

    if (!student_number) {
      return res.status(400).json({ message: "Student number is required" });
    }

    // Step 1: Get current status
    const [rows] = await pool.execute(
      "SELECT check_status FROM hpcsa_report WHERE student_number = ?",
      [student_number]
    );

    if (rows.length === 0) {
      return res.status(404).json({ message: "Student number not found" });
    }

    const currentStatus = rows[0].check_status?.toLowerCase() || "no";
    const newStatus = currentStatus === "yes" ? "No" : "Yes";

    // Step 2: Update to toggled status
    await pool.execute(
      "UPDATE hpcsa_report SET check_status = ? WHERE student_number = ?",
      [newStatus, student_number]
    );

    res.status(200).json({
      message: `HPCSA status toggled from ${currentStatus} to ${newStatus}`,
      check_status: newStatus,
    });
  } catch (error) {
    console.error("Error updating HPCSA status:", error);
    res.status(500).json({
      message: "Failed to update HPCSA status",
      error: error.message,
    });
  }
});

// ======= Fetch all students ======= //
app.get("/api/students", async (req, res) => {
  try {
    const [rows] = await pool.execute(
      `SELECT 
        id, 
        title AS student_name, 
        email, 
        created_at,
        status
      FROM student_users`
    );

    if (!rows.length) {
      return res.status(200).json({
        success: true,
        data: [],
        message: "No students found.",
      });
    }

    res.status(200).json({
      success: true,
      data: rows,
      count: rows.length,
    });
  } catch (error) {
    console.error("Error fetching students:", error);
    res.status(500).json({
      success: false,
      message: "Failed to fetch students due to server error",
    });
  }
});

// =======  email functions for student status ======= //

async function sendSuspensionEmail(to) {
  const mailOptions = {
    from: process.env.EMAIL_FROM,
    to,
    subject: "You Have Been Suspended from the System",
    text:
      `Hello ${to},\n\n` +
      `Please be advised that your account has been suspended from the Work Integrated Learning system.\n\n` +
      `If you believe this was done in error or have questions, please contact the department.\n\n` +
      `Best regards,\n` +
      `MUT FACULTY OF NATURAL SCIENCES: DEPARTMENT OF ENVIRONMENTAL HEALTH`,
  };

  try {
    await transporter.sendMail(mailOptions);
    console.log(`Suspension email sent to ${to}`);
  } catch (error) {
    console.error("Error sending suspension email:", error);
  }
}

async function sendUnenrollEmail(to) {
  const mailOptions = {
    from: process.env.EMAIL_FROM,
    to,
    subject: "You Have Been Unenrolled from the System",
    text:
      `Hello ${to},\n\n` +
      `This email is to inform you that your status has been updated to 'unenrolled' in the Work Integrated Learning system.\n\n` +
      `Please reach out to your supervisor or the department for more information.\n\n` +
      `Best regards,\n` +
      `MUT FACULTY OF NATURAL SCIENCES: DEPARTMENT OF ENVIRONMENTAL HEALTH`,
  };

  try {
    await transporter.sendMail(mailOptions);
    console.log(`Unenroll email sent to ${to}`);
  } catch (error) {
    console.error("Error sending unenroll email:", error);
  }
}

async function sendEnrollmentEmail(to) {
  const mailOptions = {
    from: process.env.EMAIL_FROM,
    to,
    subject: "You Have Been Enrolled into the System",
    text:
      `Hello ${to},\n\n` +
      `Congratulations! You have been enrolled into the Work Integrated Learning system.\n\n` +
      `You may now access the system and continue your placement activities.\n\n` +
      `Best regards,\n` +
      `MUT FACULTY OF NATURAL SCIENCES: DEPARTMENT OF ENVIRONMENTAL HEALTH`,
  };

  try {
    await transporter.sendMail(mailOptions);
    console.log(`Enrollment email sent to ${to}`);
  } catch (error) {
    console.error("Error sending enrollment email:", error);
  }
}


// ======= Suspend a student ======= //
app.post("/api/suspend-student/:student_number", async (req, res) => {
  const studentNumber = req.params.student_number;

  try {
    // First check if student exists
    const [student] = await pool.execute(
      `SELECT id FROM student_users WHERE email LIKE ?`,
      [`${studentNumber}@%`]
    );

    if (!student.length) {
      return res.status(404).json({
        success: false,
        message: "Student not found",
      });
    }

    // Update status to "suspended"
    await pool.execute(
      `UPDATE student_users SET status = 'suspended' WHERE email LIKE ?`,
      [`${studentNumber}@%`]
    );

    // Get updated student data
    const [updatedStudent] = await pool.execute(
      `SELECT 
        id, 
        title AS student_name, 
        email, 
        created_at,
        status
      FROM student_users 
      WHERE email LIKE ?`,
      [`${studentNumber}@%`]
    );

    await sendSuspensionEmail(updatedStudent[0].email);


    res.status(200).json({
      success: true,
      message: "Student suspended successfully",
      data: updatedStudent[0], // Now returns the actual status from DB
    });
  } catch (error) {
    console.error("Error suspending student:", error);
    res.status(500).json({
      success: false,
      message: "Failed to suspend student due to server error",
    });
  }
});

// ======= Unenroll a student ======= //
app.post("/api/unenroll-student/:student_number", async (req, res) => {
  const studentNumber = req.params.student_number;

  try {
    // First check if student exists
    const [student] = await pool.execute(
      `SELECT id FROM student_users WHERE email LIKE ?`,
      [`${studentNumber}@%`]
    );

    if (!student.length) {
      return res.status(404).json({
        success: false,
        message: "Student not found",
      });
    }

    // Update status to "unenrolled"
    await pool.execute(
      `UPDATE student_users SET status = 'unenrolled' WHERE email LIKE ?`,
      [`${studentNumber}@%`]
    );

    // Get updated student data
    const [updatedStudent] = await pool.execute(
      `SELECT 
        id, 
        title AS student_name, 
        email, 
        created_at,
        status
      FROM student_users 
      WHERE email LIKE ?`,
      [`${studentNumber}@%`]
    );

    await sendUnenrollEmail(updatedStudent[0].email);


    res.status(200).json({
      success: true,
      message: "Student unenrolled successfully",
      data: updatedStudent[0], // Now returns the actual status from DB
    });
  } catch (error) {
    console.error("Error unenrolling student:", error);
    res.status(500).json({
      success: false,
      message: "Failed to unenroll student due to server error",
    });
  }
});

// ======= Enroll a student ======= //
app.post("/api/enroll-student/:student_number", async (req, res) => {
  const studentNumber = req.params.student_number;

  try {
    const [student] = await pool.execute(
      `SELECT id FROM student_users WHERE email LIKE ?`,
      [`${studentNumber}@%`]
    );

    if (!student.length) {
      return res.status(404).json({
        success: false,
        message: "Student not found",
      });
    }

    await pool.execute(
      `UPDATE student_users SET status = 'active' WHERE email LIKE ?`,
      [`${studentNumber}@%`]
    );

    const [updatedStudent] = await pool.execute(
      `SELECT 
        id, 
        title AS student_name, 
        email, 
        created_at,
        status
      FROM student_users 
      WHERE email LIKE ?`,
      [`${studentNumber}@%`]
    );

    // ✅ Send enrollment email
    await sendEnrollmentEmail(updatedStudent[0].email, updatedStudent[0].student_name);

    res.status(200).json({
      success: true,
      message: "Student enrolled successfully",
      data: updatedStudent[0],
    });
  } catch (error) {
    console.error("Error enrolling student:", error);
    res.status(500).json({
      success: false,
      message: "Failed to enroll student due to server error",
    });
  }
});

// ======= Reactivate Student ======= //
app.post("/api/reactivate-student/:student_number", async (req, res) => {
  const studentNumber = req.params.student_number;

  try {
    // 1. Check if student exists
    const [student] = await pool.execute(
      `SELECT id FROM student_users WHERE email LIKE ?`,
      [`${studentNumber}@%`]
    );

    if (!student.length) {
      return res.status(404).json({
        success: false,
        message: "Student not found",
      });
    }

    // 2. Check last activity date from logsheet
    const [lastActivity] = await pool.execute(
      `SELECT MAX(log_date) as last_log_date 
       FROM daily_logsheet 
       WHERE student_number = ?`,
      [studentNumber]
    );

    const lastLogDate = lastActivity[0].last_log_date;

    // If no log entries found
    if (!lastLogDate) {
      return res.status(400).json({
        success: false,
        message:
          "Cannot reactivate - no activity records found for this student",
      });
    }

    // 3. Calculate days since last activity
    const [daysResult] = await pool.execute(
      `SELECT DATEDIFF(CURDATE(), ?) as days_since_last_activity`,
      [lastLogDate]
    );

    const daysSinceLastActivity = daysResult[0].days_since_last_activity;

    // 4. Verify activity is within 10 days
    if (daysSinceLastActivity > 10) {
      return res.status(400).json({
        success: false,
        message: `Cannot reactivate - last activity was ${daysSinceLastActivity} days ago (maximum 10 days allowed)`,
        last_activity_date: lastLogDate,
        days_since_last_activity: daysSinceLastActivity,
      });
    }

    // 5. Update status to 'active'
    await pool.execute(
      `UPDATE student_users SET status = 'active' WHERE email LIKE ?`,
      [`${studentNumber}@%`]
    );

    // 6. Get updated student data
    const [updatedStudent] = await pool.execute(
      `SELECT 
        id, 
        title AS student_name, 
        email, 
        created_at,
        status
      FROM student_users 
      WHERE email LIKE ?`,
      [`${studentNumber}@%`]
    );

    res.status(200).json({
      success: true,
      message: "Student reactivated successfully",
      data: updatedStudent[0],
      last_activity_date: lastLogDate,
      days_since_last_activity: daysSinceLastActivity,
    });
  } catch (error) {
    console.error("Error reactivating student:", error);
    res.status(500).json({
      success: false,
      message: "Failed to reactivate student due to server error",
    });
  }
});

// ======= Update Student Status Based on Activity ======= //
app.post("/api/update-student-status/:student_number", async (req, res) => {
  const studentNumber = req.params.student_number;
  console.log("Received update status request for student:", studentNumber);

  try {
    // 1. Check if student exists
    const [student] = await pool.execute(
      `SELECT id, status FROM student_users WHERE email LIKE ?`,
      [`${studentNumber}@%`]
    );
    console.log("Student query result:", student);

    if (!student.length) {
      console.log("Student not found");
      return res.status(404).json({
        success: false,
        message: "Student not found",
      });
    }

    // 2. Check last activity date from logsheet
    const [lastActivity] = await pool.execute(
      `SELECT MAX(log_date) as last_log_date 
       FROM daily_logsheet 
       WHERE student_number = ?`,
      [studentNumber]
    );
    console.log("Last activity query result:", lastActivity);

    const lastLogDate = lastActivity[0].last_log_date;
    let newStatus = student[0].status; // current status
    let message = "Student status unchanged";
    let statusChanged = false;

    let daysSinceLastActivity = null; // declare here to avoid ReferenceError

    if (!lastLogDate) {
      newStatus = "inactive";
      message = "No activity records found - status set to inactive";
      console.log(message);
    } else {
      // 3. Calculate days since last activity
      const [daysResult] = await pool.execute(
        `SELECT DATEDIFF(CURDATE(), ?) as days_since_last_activity`,
        [lastLogDate]
      );
      console.log("Days since last activity:", daysResult);

      daysSinceLastActivity = daysResult[0].days_since_last_activity;

      if (daysSinceLastActivity <= 10) {
        newStatus = "active";
        message = `Student reactivated - last activity was ${daysSinceLastActivity} days ago`;
      } else {
        newStatus = "inactive";
        message = `Student set to inactive - last activity was ${daysSinceLastActivity} days ago (10 day limit)`;
      }
      console.log(message);
    }

    // 4. Update status if changed
    if (newStatus !== student[0].status) {
      const [updateResult] = await pool.execute(
        `UPDATE student_users SET status = ? WHERE email LIKE ?`,
        [newStatus, `${studentNumber}@%`]
      );
      console.log("Update status result:", updateResult);
      statusChanged = true;
    }

    // 5. Get updated student data
    const [updatedStudent] = await pool.execute(
      `SELECT 
        id, 
        title AS student_name, 
        email, 
        created_at,
        status
      FROM student_users 
      WHERE email LIKE ?`,
      [`${studentNumber}@%`]
    );

    res.status(200).json({
      success: true,
      message,
      status_changed: statusChanged,
      data: updatedStudent[0],
      last_activity_date: lastLogDate,
      days_since_last_activity: lastLogDate ? daysSinceLastActivity : null,
    });
  } catch (error) {
    console.error("Error updating student status:", error);
    res.status(500).json({
      success: false,
      message: "Failed to update student status due to server error",
      error: error.message,  // add error message for debugging
    });
  }
});


// In your server.js or routes file
app.post("/api/update-student-status", async (req, res) => {
  try {
    const { student_number } = req.body;

    if (!student_number) {
      return res.status(400).json({
        success: false,
        message: "Student number is required",
      });
    }

    // Update the student status
    const [result] = await pool.execute(
      `UPDATE student_users 
       SET status = 'active' 
       WHERE email LIKE CONCAT(?, '@%')`,
      [student_number]
    );

    if (result.affectedRows === 0) {
      return res.status(404).json({
        success: false,
        message: "Student not found",
      });
    }

    res.json({
      success: true,
      message: "Student status updated to active",
    });
  } catch (error) {
    console.error("Database error:", error);
    res.status(500).json({
      success: false,
      message: "Internal server error",
    });
  }
});


app.post("/api/update-status-for-inactive-students", async (req, res) => {
  try {
    // 1. Get all active students
    const [activeStudents] = await pool.execute(
      `SELECT email FROM student_users WHERE status = 'active'`
    );

    if (!activeStudents.length) {
      return res.json({
        success: true,
        message: "No active students found",
        updated_students: [],
      });
    }

    const updatedStudents = [];

    // 2. Loop through each student and check their last log date
    for (const student of activeStudents) {
      const studentNumber = student.email.split("@")[0];

      // Get last activity
      const [lastActivity] = await pool.execute(
        `SELECT MAX(log_date) AS last_log_date FROM daily_logsheet WHERE student_number = ?`,
        [studentNumber]
      );

      const lastLogDate = lastActivity[0].last_log_date;

      if (!lastLogDate) {
        // No logs? Inactivate
        await pool.execute(
          `UPDATE student_users SET status = 'inactive' WHERE email = ?`,
          [student.email]
        );
        updatedStudents.push(studentNumber);
        continue;
      }

      // Compare dates
      const [daysResult] = await pool.execute(
        `SELECT DATEDIFF(CURDATE(), ?) AS days_since_last_activity`,
        [lastLogDate]
      );

      const days = daysResult[0].days_since_last_activity;

      if (days > 10) {
        await pool.execute(
          `UPDATE student_users SET status = 'inactive' WHERE email = ?`,
          [student.email]
        );
        updatedStudents.push(studentNumber);
      }
    }

    res.json({
      success: true,
      message: "Student statuses updated successfully",
      updated_students: updatedStudents,
    });
  } catch (error) {
    console.error("Error in bulk status update:", error);
    res.status(500).json({
      success: false,
      message: "Internal server error during status update",
      error: error.message,
    });
  }
});

// ======= Get all staff ======= //
app.get('/api/staff', async (req, res) => {
  try {
    const [rows] = await pool.execute(
      'SELECT staff_id, title, email, created_at FROM staff_users'
    );
    res.json({ success: true, data: rows });
  } catch (e) {
    console.error(e);
    res.status(500).json({ success: false, message: 'Failed to fetch staff.' });
  }
});

// ======= Delete staff Based on staff ID ======= //
app.delete('/api/staff/:id', async (req, res) => {
  const { id } = req.params;
  try {
    const [result] = await pool.execute('DELETE FROM staff_users WHERE id = ?', [id]);
    if (result.affectedRows === 0) {
      return res.status(404).json({ success: false, message: 'Not found.' });
    }
    res.json({ success: true });
  } catch (e) {
    console.error(e);
    res.status(500).json({ success: false, message: 'Deletion failed.' });
  }
});

// ======= Update mentor status ======= //
app.post("/api/update-mentor-check", async (req, res) => {
  try {
    const { logsheetId, mentor_check } = req.body;

    if (!logsheetId || mentor_check === undefined) {
      return res.status(400).json({
        success: false,
        message: "logsheetId and mentor_check are required",
      });
    }

    const [result] = await pool.execute(
      `UPDATE daily_logsheet 
       SET mentor_check = ? 
       WHERE id = ?`,
      [mentor_check, logsheetId]
    );

    if (result.affectedRows === 0) {
      return res.status(404).json({
        success: false,
        message: "Logsheet record not found",
      });
    }

    res.json({
      success: true,
      message: `Mentor check ${mentor_check === 'checked' ? 'confirmed' : 'reverted'} successfully.`,
    });
  } catch (error) {
    console.error("Database error:", error);
    res.status(500).json({
      success: false,
      message: "Internal server error",
    });
  }
});


// // =======  Get students for attendance register by event_id ======= //
app.get("/api/event-attendance/register/:eventId", async (req, res) => {
  const { eventId } = req.params;

  try {
    // Check if event exists
    const [eventRows] = await pool.execute(
      `SELECT register_status, event_date FROM guest_lectures WHERE id = ?`,
      [eventId]
    );

    if (eventRows.length === 0) {
      return res.status(404).json({ 
        success: false, 
        message: "Event not found" 
      });
    }

    if (eventRows[0].register_status !== "active") {
      return res.status(403).json({ 
        success: false, 
        message: "Registration not active for this event" 
      });
    }

    // Get accepted students with their registration count
    const [students] = await pool.execute(
      `SELECT 
         w.id, w.surname, w.initials, w.first_names, w.student_number,
         (SELECT COUNT(*) FROM event_attendance 
          WHERE event_id = ? AND student_id = w.id) as registration_count
       FROM wil_application w 
       WHERE w.status = 'accepted'`,
      [eventId]
    );

    res.status(200).json({
      success: true,
      eventDate: eventRows[0].event_date.toISOString().split("T")[0],
      data: students,
    });
  } catch (err) {
    console.error(err);
    res.status(500).json({ 
      success: false, 
      message: "Internal server error" 
    });
  }
});


app.post("/api/event-attendance/mark", async (req, res) => {
  const { event_id, student_id, attended } = req.body;

  if (!event_id || !student_id || typeof attended !== "boolean") {
    return res.status(400).json({ 
      success: false, 
      message: "Missing required fields" 
    });
  }

  try {
    // Get the wil_application ID first
    const [studentStatus] = await pool.execute(
      `SELECT id FROM wil_application WHERE student_number = ?`,
      [student_id]
    );

    if (studentStatus.length === 0) {
      return res.status(404).json({
        success: false,
        message: "Student not found",
      });
    }

    const wilAppId = studentStatus[0].id;

    // Check existing attendance records
    const [records] = await pool.execute(
      `SELECT id, attended FROM event_attendance 
       WHERE event_id = ? AND student_id = ? 
       ORDER BY signed_at DESC LIMIT 1`,
      [event_id, wilAppId]
    );

    if (records.length > 0) {
      // Update most recent record
      await pool.execute(
        `UPDATE event_attendance 
         SET attended = ?, signed_at = ? 
         WHERE id = ?`,
        [attended, attended ? new Date() : null, records[0].id]
      );
    } else {
      // Create new record if none exists (shouldn't normally happen)
      await pool.execute(
        `INSERT INTO event_attendance 
         (event_id, student_id, attended, signed_at) 
         VALUES (?, ?, ?, ?)`,
        [event_id, wilAppId, attended, attended ? new Date() : null]
      );
    }

    res.status(200).json({ 
      success: true, 
      message: "Attendance updated successfully" 
    });
  } catch (err) {
    console.error(err);
    res.status(500).json({ 
      success: false, 
      message: "Internal server error" 
    });
  }
});

// // =======  register a students for attendance on an event ======= //
app.post("/api/lectures/register", async (req, res) => {
  const { event_id, student_id } = req.body;

  if (!event_id || !student_id) {
    return res.status(400).json({
      success: false,
      message: "Missing event_id or student_id",
    });
  }

  try {
    // 1. Verify that the event exists and registration is active
    const [eventResult] = await pool.execute(
      `SELECT register_status, event_date FROM guest_lectures WHERE id = ?`,
      [event_id]
    );

    if (eventResult.length === 0) {
      return res.status(404).json({
        success: false,
        message: "Event not found",
      });
    }

    const event = eventResult[0];

    if (event.register_status !== "active") {
      return res.status(403).json({
        success: false,
        message: "Registration is not active for this event",
      });
    }

    // Allow registration for today — compare only date (ignore time)
    const today = new Date();
    today.setHours(0, 0, 0, 0);
    const eventDate = new Date(event.event_date);
    eventDate.setHours(0, 0, 0, 0);

    if (eventDate < today) {
      return res.status(403).json({
        success: false,
        message: "Cannot register for past events",
      });
    }

    // 2. Confirm the student is in the WIL application list and accepted
    const [studentStatus] = await pool.execute(
      `SELECT id FROM wil_application WHERE student_number = ? AND status = 'accepted'`,
      [student_id]
    );

    if (studentStatus.length === 0) {
      return res.status(403).json({
        success: false,
        message: "You are not eligible to register for this event",
      });
    }

    const wilAppId = studentStatus[0].id;

    // 3. Check existing registrations (updated to count registrations)
    const [registrations] = await pool.execute(
      `SELECT COUNT(*) as registration_count 
       FROM event_attendance 
       WHERE event_id = ? AND student_id = ?`,
      [event_id, wilAppId]
    );

    const registrationCount = registrations[0].registration_count;

    if (registrationCount >= 1) {
      return res.status(403).json({
        success: false,
        message: "Maximum registrations (2) reached for this event",
      });
    }

    // 4. Insert new registration
    await pool.execute(
      `INSERT INTO event_attendance (event_id, student_id, attended) 
       VALUES (?, ?, ?)`,
      [event_id, wilAppId, false]
    );

    return res.status(201).json({
      success: true,
      message: "Successfully registered for the lecture",
    });
  } catch (error) {
    console.error("Error during registration:", error);
    return res.status(500).json({
      success: false,
      message: "Internal server error",
    });
  }
});

// Get all attendance registers with detailed information
app.get("/api/attendance-registers", async (req, res) => {
  try {
    const [registers] = await pool.execute(`
      SELECT 
        gl.id AS event_id,
        gl.title AS event_title,
        gl.guest_name,
        gl.event_type,
        gl.event_date,
        COUNT(ea.id) AS total_registrations,
        SUM(ea.attended) AS attended_count
      FROM guest_lectures gl
      LEFT JOIN event_attendance ea ON gl.id = ea.event_id
      GROUP BY gl.id
      ORDER BY gl.event_date DESC
    `);

    res.status(200).json({
      success: true,
      data: registers
    });
  } catch (err) {
    console.error(err);
    res.status(500).json({ success: false, message: "Internal server error" });}
});


// Get attendance details for a specific event
app.get("/api/attendance-registers/:eventId", async (req, res) => {
  const { eventId } = req.params;

  try {
    // Get event details
    const [eventDetails] = await pool.execute(`
      SELECT 
        gl.title AS event_title,
        gl.guest_name,
        gl.event_type,
        gl.event_date
      FROM guest_lectures gl
      WHERE gl.id = ?
    `, [eventId]);

    if (eventDetails.length === 0) {
      return res.status(404).json({ success: false, message: "Event not found" });
    }

    // Get attendance records
    const [attendanceRecords] = await pool.execute(`
      SELECT 
        ea.id AS attendance_id,
        ea.attended,
        ea.signed_at,
        wa.id AS student_id,
        wa.title AS student_title,
        wa.initials,
        wa.student_number,
        wa.first_names,
        wa.surname
      FROM event_attendance ea
      JOIN wil_application wa ON ea.student_id = wa.id
      WHERE ea.event_id = ?
      ORDER BY wa.surname, wa.first_names
    `, [eventId]);

    res.status(200).json({
      success: true,
      event: eventDetails[0],
      attendance: attendanceRecords
    });
  } catch (err) {
    console.error(err);
    res.status(500).json({ success: false, message: "Internal server error" });
  }
});


// ======= Signature Upload Endpoints ======= //

// ======= Signature Upload Endpoints ======= //
app.post('/api/signatures/student', async (req, res) => {
    const { student_id, email, signature_image, document_type, document_id } = req.body;

    try {
        // Validate required fields
        if (!student_id || !email || !signature_image) {
            return res.status(400).json({ success: false, message: "Missing required fields" });
        }

        // Insert signature
        const [result] = await pool.execute(
            `INSERT INTO student_signatures 
             (student_id, email, signature_image, document_type, document_id) 
             VALUES (?, ?, ?, ?, ?)`,
            [student_id, email, signature_image, document_type || null, document_id || null]
        );

        res.status(201).json({
            success: true,
            message: "Student signature saved successfully",
            signature_id: result.insertId
        });
    } catch (error) {
        console.error("Error saving student signature:", error);
        res.status(500).json({ success: false, message: "Internal server error" });
    }
});

// ======= Staff signature upload ======= //
app.post('/api/signatures/staff', async (req, res) => {
    const { staff_id, email, signature_image, document_type, document_id } = req.body;

    try {
        // Validate required fields
        if (!staff_id || !email || !signature_image) {
            return res.status(400).json({ success: false, message: "Missing required fields" });
        }

        // Insert signature
        const [result] = await pool.execute(
            `INSERT INTO staff_signatures 
             (staff_id, email, signature_image, document_type, document_id) 
             VALUES (?, ?, ?, ?, ?)`,
            [staff_id, email, signature_image, document_type || null, document_id || null]
        );

        res.status(201).json({
            success: true,
            message: "Staff signature saved successfully",
            signature_id: result.insertId
        });
    } catch (error) {
        console.error("Error saving staff signature:", error);
        res.status(500).json({ success: false, message: "Internal server error" });
    }
});


// ====== Dashboard Analytics Endpoint ======
app.get('/dashboard', async (req, res) => {
  try {
    const { range, start, end } = req.query;
    const dateRanges = calculateDateRanges(range, start, end);

    const [
      applications,
      logsheets,
      attendance,
      placements,
      studentProgress,
      systemActivity
    ] = await Promise.all([
      getApplicationsData(dateRanges),
      getLogsheetsData(dateRanges),
      getAttendanceData(dateRanges),
      getPlacementsData(),
      getStudentProgressData(),
      getSystemActivityData(dateRanges)
    ]);

    res.json({
      applications,
      logsheets,
      attendance,
      placements,
      studentProgress,
      systemActivity
    });

  } catch (error) {
    console.error('Analytics error:', error);
    res.status(500).json({ error: 'Failed to load analytics data' });
  }
});

// ====== Helper Functions ======
function calculateDateRanges(range, start, end) {
  const now = moment();
  const currentEnd = end ? moment(end) : now.clone();
  let currentStart, previousStart, previousEnd;

  switch (range) {
    case '7days':
      currentStart = currentEnd.clone().subtract(7, 'days');
      previousEnd = currentStart.clone();
      previousStart = previousEnd.clone().subtract(7, 'days');
      break;
    case '30days':
      currentStart = currentEnd.clone().subtract(30, 'days');
      previousEnd = currentStart.clone();
      previousStart = previousEnd.clone().subtract(30, 'days');
      break;
    case '90days':
      currentStart = currentEnd.clone().subtract(90, 'days');
      previousEnd = currentStart.clone();
      previousStart = previousEnd.clone().subtract(90, 'days');
      break;
    case 'custom':
      currentStart = moment(start);
      const diffDays = currentEnd.diff(currentStart, 'days');
      previousEnd = currentStart.clone();
      previousStart = previousEnd.clone().subtract(diffDays, 'days');
      break;
    default:
      currentStart = currentEnd.clone().subtract(30, 'days');
      previousEnd = currentStart.clone();
      previousStart = previousEnd.clone().subtract(30, 'days');
  }

  return {
    current: {
      start: currentStart.format('YYYY-MM-DD'),
      end: currentEnd.format('YYYY-MM-DD')
    },
    previous: {
      start: previousStart.format('YYYY-MM-DD'),
      end: previousEnd.format('YYYY-MM-DD')
    }
  };
}

async function getApplicationsData(dateRanges) {
  const [currentResults] = await pool.execute(`
    SELECT status, COUNT(*) as count 
    FROM wil_application 
    WHERE created_at BETWEEN ? AND ?
    GROUP BY status
  `, [dateRanges.current.start, dateRanges.current.end]);

  const [previousResults] = await pool.execute(`
    SELECT COUNT(*) as total 
    FROM wil_application 
    WHERE created_at BETWEEN ? AND ?
  `, [dateRanges.previous.start, dateRanges.previous.end]);

  const previousTotal = previousResults[0]?.total || 0;
  const currentTotal = currentResults.reduce((sum, item) => sum + item.count, 0);

  return {
    statusLabels: currentResults.map(item => item.status),
    statusCounts: currentResults.map(item => item.count),
    totalChange: calculateChange(previousTotal, currentTotal)
  };
}

async function getLogsheetsData(dateRanges) {
  const [results] = await pool.execute(`
    SELECT 
      DATE_FORMAT(log_date, '%Y-%m') as month,
      COUNT(*) as count
    FROM daily_logsheet
    WHERE log_date BETWEEN ? AND ?
    GROUP BY DATE_FORMAT(log_date, '%Y-%m')
    ORDER BY month
  `, [dateRanges.current.start, dateRanges.current.end]);

  return results;
}

async function getAttendanceData(dateRanges) {
  const [results] = await pool.execute(`
    SELECT 
      SUM(CASE WHEN attended = 1 THEN 1 ELSE 0 END) as attended,
      COUNT(*) as registered,
      SUM(CASE WHEN attended = 0 THEN 1 ELSE 0 END) as noShow
    FROM event_attendance ea
    JOIN guest_lectures gl ON ea.event_id = gl.id
    WHERE gl.event_date BETWEEN ? AND ?
  `, [dateRanges.current.start, dateRanges.current.end]);

  return results[0] || { attended: 0, registered: 0, noShow: 0 };
}

async function getPlacementsData() {
  const [results] = await pool.execute(`
    SELECT municipality, COUNT(*) as count
    FROM student_placements
    GROUP BY municipality
    ORDER BY count DESC
    LIMIT 10
  `);

  return results;
}

async function getStudentProgressData() {
  const [results] = await pool.execute(`
    SELECT 
      su.email AS student,
      ROUND((COUNT(dl.id) / 30) * 100) AS percentage
    FROM student_users su
    JOIN daily_logsheet dl ON su.email = dl.student_number
    GROUP BY su.email
    ORDER BY percentage DESC
    LIMIT 5
  `);

  return results;
}


async function getSystemActivityData(dateRanges) {
  const [
    [applicationsRows],
    [studentsRows],
    [logsheetsRows],
    [attendanceRows]
  ] = await Promise.all([
    pool.execute(`
      SELECT 
        COUNT(*) as totalApplications,
        (SELECT COUNT(*) FROM wil_application 
         WHERE created_at BETWEEN ? AND ?) as currentPeriod,
        (SELECT COUNT(*) FROM wil_application 
         WHERE created_at BETWEEN ? AND ?) as previousPeriod
      FROM wil_application
    `, [
      dateRanges.current.start, dateRanges.current.end,
      dateRanges.previous.start, dateRanges.previous.end
    ]),
    pool.execute(`
      SELECT COUNT(*) as activeStudents FROM student_users WHERE status = 'active'
    `),
    pool.execute(`
      SELECT COUNT(*) as completedLogsheets FROM daily_logsheet 
      WHERE supervisor_signature IS NOT NULL
    `),
    pool.execute(`
      SELECT 
        ROUND((SUM(attended) / COUNT(*)) * 100) as eventAttendance
      FROM event_attendance
    `)
  ]);

  const applications = applicationsRows[0];
  const students = studentsRows[0];
  const logsheets = logsheetsRows[0];
  const attendance = attendanceRows[0];

  return [{
    totalApplications: applications.totalApplications,
    applicationChange: calculateChange(applications.previousPeriod, applications.currentPeriod),
    activeStudents: students.activeStudents,
    completedLogsheets: logsheets.completedLogsheets,
    eventAttendance: attendance.eventAttendance || 0
  }];
}

function calculateChange(previous, current) {
  if (previous === 0) return current > 0 ? 100 : 0;
  return Math.round(((current - previous) / previous) * 100);
}

// ======= Interview Invitation Email API ======= //
app.post("/api/send-interview-invite", async (req, res) => {
  const { to, name } = req.body;

  if (!to || !name) {
    return res.status(400).json({ message: "Missing recipient email or name" });
  }

  const mailOptions = {
    from: process.env.EMAIL_FROM, // e.g. "CodeSA Institute <your-email@gmail.com>"
    to: to,
    subject: "Python Learnership Interview Invitation – Thursday, 26 June 2025",
    text: `
Dear ${name},

Congratulations!!!

Thank you for your interest in our remarkable organisation and for your application to our Python Learnership Training starting July 2025.

For the next part of the process, we will need you to please make yourself available this **Thursday, 26 June 2025** for an office interview.

📍 Python Learnership Training – Please click on the link below to get all the information about where we are located:
https://codingmadeeasy.org/contact-us

🆔 Kindly ensure that you have your certified copy of ID Document*, Malusi*, Qualification*, Transcript (if any) and SAPS Affidavite on the day of the interview.

⏰ All interviews will start at **09:00 AM**, and you will receive a response after we have made further reviews.

For any issues accessing the link, please contact:
Lungile Mthethwa: info@codingmadeeasy.org

We look forward to interacting with you further – come prepared.

💡 Remember, the first answer to every interview is your **appearance**!

Good luck!!!

Kind regards,  
Nombeko Training Consultants & CodeSA Institute (PTY) LTD
    `,
  };

  try {
    await transporter.sendMail(mailOptions);
    console.log(`Interview invite email sent to ${to}`);
    res.status(200).json({ message: "Interview invitation sent successfully" });
  } catch (error) {
    console.error("Error sending interview invite:", error);
    res.status(500).json({ message: "Failed to send interview email" });
  }
});


// ======= Start the Server ======= //
app.listen(port, () => {
  console.log(`🚀 Server running at: http://localhost:${port}`);
});<|MERGE_RESOLUTION|>--- conflicted
+++ resolved
@@ -7,641 +7,10 @@
 //   const title = document.querySelector("#title").value;
 //   const password = document.querySelector("#password").value;
 
-//   const userData = {
-//     email: email,
-//     title: title,
-//     password: password,
-//   };
-
-//   try {
-//     const response = await fetch("http://localhost:3000/signup", {
-//       method: "POST",
-//       headers: {
-//         "Content-Type": "application/json",
-//       },
-//       body: JSON.stringify(userData),
-//     });
-
-//     const result = await response.json();
-
-//     if (response.ok) {
-//       alert(result.message);
-//     } else {
-//       alert(result.message);
-//     }
-//   } catch (error) {
-//     console.error("Error during the request:", error);
-//     alert("Something went wrong. Please try again.");
-//   }
-// });
-
-require("dotenv").config();
-const express = require("express");
-const mysql = require("mysql2/promise");
-const bcrypt = require('bcryptjs');
-const jwt = require("jsonwebtoken");
-const bodyParser = require("body-parser");
-const cors = require("cors");
-const path = require("path");
-const multer = require("multer");
-const fs = require("fs");
-const session = require("express-session");
-const nodemailer = require("nodemailer");
-const crypto = require("crypto");
-const moment = require('moment');
-
-const app = express();
-const port = process.env.PORT || 8080;
-
-// ======= MySQL Connection Pool ======= //
-const pool = mysql.createPool({
-  host: process.env.DB_HOST,
-  user: process.env.DB_USER,
-  password: process.env.DB_PASSWORD,
-  database: process.env.DB_NAME,
-  waitForConnections: true,
-  connectionLimit: 10,
-  queueLimit: 0,
-});
-
-// ======= Middleware ======= //
-app.use(express.json());
-app.use(bodyParser.json());
-app.use(
-  cors({
-    origin: "http://localhost:4200", // Allow requests from Angular frontend
-    credentials: true,
-  })
-);
-
-// Secret key for signing JWT (store this securely, e.g., in an environment variable)
-const JWT_SECRET = process.env.JWT_SECRET || "your-secret-key";
-
-// ======= Security Headers ======= //
-<<<<<<< HEAD
-// app.use((req, res, next) => {
-//   console.log("Body:", req.body);
-//   console.log("Files:", req.files);
-//   res.setHeader(
-//     "Content-Security-Policy",
-//     "default-src 'self'; img-src 'self' data: http://localhost:8080"
-//   );
-//   res.setHeader("X-Content-Type-Options", "nosniff");
-//   next();
-// });
-
-const helmet = require("helmet");
-
-app.use(
-  helmet({
-    contentSecurityPolicy: {
-      directives: {
-        defaultSrc: ["'self'"],
-        styleSrc: ["'self'", "https://fonts.googleapis.com"],
-        fontSrc: ["'self'", "https://fonts.gstatic.com"],
-        imgSrc: ["'self'", "data:", "http://localhost:8080"],
-        scriptSrc: ["'self'"],
-      },
-    },
-  })
-);
-
-=======
-app.use((req, res, next) => {
-  console.log("Body:", req.body);
-  console.log("Files:", req.files);
-  res.setHeader(
-    "Content-Security-Policy",
-    "default-src 'self'; img-src 'self' data: http://localhost:8080"
-  );
-  res.setHeader("X-Content-Type-Options", "nosniff");
-  next();
-});
->>>>>>> 7bc634cd
-
-// ======= Session Middleware ======= //
-app.use(
-  session({
-    secret: process.env.SESSION_SECRET || "your-secret-key", // Use a secure secret key
-    resave: false,
-    saveUninitialized: true,
-    cookie: {
-      httpOnly: true,
-      secure: false, // Set to true if using HTTPS
-      maxAge: 1000 * 60 * 60, // Session expires in 1 hour
-    },
-  })
-);
-
-const saltRounds = 10;
-
-// Add this RIGHT AFTER your session middleware but BEFORE your routes
-app.use((req, res, next) => {
-  console.log(`[${new Date().toISOString()}] ${req.method} ${req.url}`);
-  next();
-});
-
-// ======= Multer Configuration for File Uploads ======= //
-const UPLOADS_PATH = path.join(__dirname, "uploads");
-
-if (!fs.existsSync(UPLOADS_PATH)) {
-  fs.mkdirSync(UPLOADS_PATH, { recursive: true });
-}
-
-// Configure multer storage
-const storage = multer.diskStorage({
-  destination: (req, file, cb) => {
-    cb(null, path.join(__dirname, "uploads"));
-  },
-  filename: (req, file, cb) => {
-    const uniqueSuffix = `${Date.now()}-${Math.round(Math.random() * 1e9)}`;
-    cb(null, `${uniqueSuffix}-${file.originalname}`);
-  },
-});
-
-const upload = multer({ storage });
-
-// ======= Serve Uploaded Files ======= //
-app.use("/uploads", express.static(UPLOADS_PATH));
-
-// ======= Generate JWT Token ======= //
-function generateToken(user) {
-  return jwt.sign(
-    { userId: user.id, email: user.email },
-    JWT_SECRET,
-    { expiresIn: "1h" } // Token expires in 1 hour
-  );
-}
-
-// ======= Verify JWT Token Middleware ======= //
-function authenticateToken(req, res, next) {
-  const authHeader = req.headers["authorization"];
-  const token = authHeader && authHeader.split(" ")[1];
-
-  if (!token) {
-    return res
-      .status(401)
-      .json({ message: "Access denied. No token provided." });
-  }
-
-  jwt.verify(token, JWT_SECRET, (err, user) => {
-    if (err) {
-      return res.status(403).json({ message: "Invalid or expired token." });
-    }
-    req.user = user;
-    next();
-  });
-}
-
-// isAuthenticated Middleware
-function isAuthenticated(req, res, next) {
-  // Extract the token from the Authorization header
-  const authHeader = req.headers.authorization;
-
-  if (!authHeader || !authHeader.startsWith("Bearer ")) {
-    return res.status(401).json({ message: "Unauthorized: Missing token" });
-  }
-
-  const token = authHeader.split(" ")[1]; // Extract the token after "Bearer"
-
-  try {
-    // Verify the token
-    const decoded = jwt.verify(token, SECRET_KEY);
-
-    // Attach the user information to the request object
-    req.user = decoded;
-
-    // Proceed to the next middleware/route handler
-    next();
-  } catch (error) {
-    // Handle invalid or expired tokens
-    return res.status(401).json({ message: "Unauthorized: Invalid token" });
-  }
-}
-
-// ========= Email transporter setup ==============//
-const transporter = nodemailer.createTransport({
-  service: "gmail", // or your email provider
-  auth: {
-    user: process.env.EMAIL_USER,
-    pass: process.env.EMAIL_PASS,
-  },
-});
-
-// Generate random 8-character code
-function generateCode() {
-  return crypto.randomBytes(4).toString("hex").toUpperCase();
-}
-
-// Protected Route Example
-app.get("/api/protected", isAuthenticated, (req, res) => {
-  // Access the authenticated user's information from req.user
-  res.json({ message: "You are authorized!", user: req.user });
-});
-
-//+++++++++++++++++++++++++++++++++++++++++++++++++++++++++//
-app.get("/api/hospitals", async (req, res) => {
-  try {
-    const [rows] = await pool.execute(
-      "SELECT name FROM hospitals ORDER BY name"
-    );
-    res.status(200).json(rows.map((row) => row.name));
-  } catch (err) {
-    console.error("Error fetching hospitals:", err);
-    res.status(500).json({ message: "Failed to fetch hospitals" });
-  }
-});
-
-app.get("/api/municipalities", async (req, res) => {
-  try {
-    const [rows] = await pool.execute(
-      "SELECT name FROM municipalities ORDER BY name"
-    );
-    res.status(200).json(rows.map((row) => row.name));
-  } catch (err) {
-    console.error("Error fetching municipalities:", err);
-    res.status(500).json({ message: "Failed to fetch municipalities" });
-  }
-});
-
-//+++++++++++++++++++++++++++++++++++++++++++++++++++++++++//
-
-// ======= Students Signup Route ======= //
-app.post("/api/student_signup", async (req, res) => {
-  const { email, title, password, code } = req.body;
-
-  if (!code) {
-    return res.status(400).json({ message: "Signup code is required" });
-  }
-
-  const connection = await pool.getConnection();
-
-  try {
-    await connection.beginTransaction();
-
-    // Validate the signup code
-    const [codeRows] = await connection.execute(
-      `SELECT * FROM signup_codes WHERE code = ?`,
-      [code]
-    );
-
-    if (codeRows.length === 0) {
-      await connection.rollback();
-      return res
-        .status(400)
-        .json({ message: "Invalid or expired signup code" });
-    }
-
-    // Hash the password once for both inserts
-    const hashedPassword = await bcrypt.hash(password, 10);
-
-    // Insert into student_users table
-    await connection.execute(
-      "INSERT INTO student_users (email, title, password) VALUES (?, ?, ?)",
-      [email, title, hashedPassword]
-    );
-
-    // Insert into users table
-    await connection.execute(
-      "INSERT INTO users (email, title, password) VALUES (?, ?, ?)",
-      [email, title, hashedPassword]
-    );
-
-    // Remove the used signup code
-    await connection.execute("DELETE FROM signup_codes WHERE code = ?", [code]);
-
-    await connection.commit();
-
-    res.status(201).json({
-      message: "User registered successfully in both systems",
-      data: { email, title },
-    });
-  } catch (error) {
-    await connection.rollback();
-    console.error("Error during signup:", error);
-
-    if (error.code === "ER_DUP_ENTRY") {
-      return res.status(400).json({
-        message: "Email already exists in one or both systems",
-        details: error.message,
-      });
-    }
-
-    res.status(500).json({
-      message: "Signup failed",
-      error: process.env.NODE_ENV === "development" ? error.message : undefined,
-    });
-  } finally {
-    connection.release();
-  }
-});
-
-// ======= Staff Signup Route ======= //
-app.post("/api/staff_Signup", async (req, res) => {
-  const { email, title, password, code } = req.body;
-
-  if (!code) {
-    return res.status(400).json({ message: "Signup code is required" });
-  }
-
-  const connection = await pool.getConnection(); // <-- add this line
-
-  try {
-    await connection.beginTransaction(); // <-- start transaction
-
-    // First, validate if the code still exists
-    const [rows] = await connection.execute(
-      `SELECT * FROM staff_codes WHERE code = ?`,
-      [code]
-    );
-
-    if (rows.length === 0) {
-      await connection.rollback(); // <-- rollback if no code
-      return res
-        .status(400)
-        .json({ message: "Invalid or expired signup code" });
-    }
-
-    // Proceed with user creation
-    const hashedPassword = await bcrypt.hash(password, 10);
-    const query =
-      "INSERT INTO staff_users (email, title, password) VALUES (?, ?, ?)";
-    await connection.execute(query, [email, title, hashedPassword]);
-
-    // After successful signup, delete the code
-    await connection.execute(`DELETE FROM staff_codes WHERE code = ?`, [code]);
-
-    await connection.commit(); // <-- commit transaction
-
-    res
-      .status(201)
-      .json({ message: "User registered successfully and code deleted" });
-  } catch (error) {
-    await connection.rollback(); // <-- rollback on error
-    console.error("Error during signup:", error);
-    if (error.code === "ER_DUP_ENTRY") {
-      return res.status(400).json({ message: "Email already exists" });
-    }
-    res.status(500).json({ message: "Signup failed" });
-  } finally {
-    connection.release(); // <-- important to release connection
-  }
-});
-
-
-// ======= Mentor Signup Route ======= //
-app.post("/api/mentor_signup", async (req, res) => {
-  const { email, title, password, code } = req.body;
-
-  if (!code) {
-    return res.status(400).json({ message: "Signup code is required" });
-  }
-
-  const connection = await pool.getConnection();
-
-  try {
-    await connection.beginTransaction();
-
-    // Check code validity
-    const [rows] = await connection.execute(
-      `SELECT * FROM staff_codes WHERE code = ?`,
-      [code]
-    );
-
-    if (rows.length === 0) {
-      await connection.rollback();
-      return res.status(400).json({ message: "Invalid or expired signup code" });
-    }
-
-    // Hash password and insert mentor
-    const hashedPassword = await bcrypt.hash(password, 10);
-    const insertQuery =
-      "INSERT INTO mentor_users (email, title, password) VALUES (?, ?, ?)";
-    await connection.execute(insertQuery, [email, title, hashedPassword]);
-
-    // Delete used code
-    await connection.execute(`DELETE FROM staff_codes WHERE code = ?`, [code]);
-
-    await connection.commit();
-    res.status(201).json({
-      message: "Mentor registered successfully and code deleted",
-    });
-  } catch (error) {
-    await connection.rollback();
-    console.error("Error during mentor signup:", error);
-
-    if (error.code === "ER_DUP_ENTRY") {
-      return res.status(400).json({ message: "Email already exists" });
-    }
-
-    res.status(500).json({ message: "Signup failed" });
-  } finally {
-    connection.release();
-  }
-});
-
-
-// ======= Hpcsa Signup Route ======= //
-app.post('/api/hpcsa/signup', upload.single('hpcsa_signature'), async (req, res) => {
-  const { hi_number, name, surname, email, password, contact } = req.body;
-  const hpcsa_signature = req.file ? req.file.path : null;
-
-  try {
-    if (!hi_number || !name || !surname || !email || !password) {
-      return res
-        .status(400)
-        .json({ success: false, message: 'Missing required fields' });
-    }
-
-    const [existing] = await pool.execute(
-      'SELECT id FROM hpcsa_auditor WHERE email = ? OR hi_number = ?',
-      [email, hi_number]
-    );
-
-    if (existing.length > 0) {
-      return res
-        .status(409)
-        .json({ success: false, message: 'Email or HPCSA number already registered' });
-    }
-
-    const hashedPassword = await bcrypt.hash(password, saltRounds);
-
-    const [result] = await pool.execute(
-      `INSERT INTO hpcsa_auditor
-         (hi_number, name, surname, email, password, contact, hpcsa_signature, status)
-       VALUES (?, ?, ?, ?, ?, ?, ?, 'active')`,
-      [hi_number, name, surname, email, hashedPassword, contact || null, hpcsa_signature]
-    );
-
-    res.status(201).json({
-      success: true,
-      message: 'HPCSA auditor registered successfully',
-      auditorId: result.insertId
-    });
-  } catch (error) {
-    console.error('Error in HPCSA signup:', error);
-    res.status(500).json({ success: false, message: 'Internal server error' });
-  }
-});
-
-
-app.post("/api/signup", async (req, res) => {
-  const { email, title, password, code } = req.body;
-
-  if (!code) {
-    return res.status(400).json({ message: "Signup code is required" });
-  }
-
-  const connection = await pool.getConnection(); // <-- add this line
-
-  try {
-    await connection.beginTransaction(); // <-- start transaction
-
-    // First, validate if the code still exists
-    const [rows] = await connection.execute(
-      `SELECT * FROM signup_codes WHERE code = ?`,
-      [code]
-    );
-
-    if (rows.length === 0) {
-      await connection.rollback(); // <-- rollback if no code
-      return res
-        .status(400)
-        .json({ message: "Invalid or expired signup code" });
-    }
-
-    // Proceed with user creation
-    const hashedPassword = await bcrypt.hash(password, 10);
-    const query = "INSERT INTO users (email, title, password) VALUES (?, ?, ?)";
-    await connection.execute(query, [email, title, hashedPassword]);
-
-    // After successful signup, delete the code
-    await connection.execute(`DELETE FROM signup_codes WHERE code = ?`, [code]);
-
-    await connection.commit(); // <-- commit transaction
-
-    res
-      .status(201)
-      .json({ message: "User registered successfully and code deleted" });
-  } catch (error) {
-    await connection.rollback(); // <-- rollback on error
-    console.error("Error during signup:", error);
-    if (error.code === "ER_DUP_ENTRY") {
-      return res.status(400).json({ message: "Email already exists" });
-    }
-    res.status(500).json({ message: "Signup failed" });
-  } finally {
-    connection.release(); // <-- important to release connection
-  }
-});
-
-// ======= Generate staff code ======= //
-function generateStaffCode() {
-  return Math.random().toString(36).substring(2, 8).toUpperCase();
-}
-
-// ======= Generate mentor code ======= //
-function generateMentorCode() {
-  return Math.random().toString(36).substring(2, 8).toUpperCase();
-}
-
-
-// ======= Create staff code endpoint ======= //
-app.post("/api/staff_codes", async (req, res) => {
-  try {
-    const { staff_name, staff_email } = req.body;
-
-    // Validate input
-    if (!staff_name || !staff_email) {
-      return res.status(400).json({
-        success: false,
-        message: "Staff name and email are required",
-      });
-    }
-
-    // Validate email format
-    const emailRegex = /^[^\s@]+@[^\s@]+\.[^\s@]+$/;
-    if (!emailRegex.test(staff_email)) {
-      return res.status(400).json({
-        success: false,
-        message: "Invalid email format",
-      });
-    }
-
-    // Generate unique staff code
-    let code;
-    let isUnique = false;
-    let attempts = 0;
-    const maxAttempts = 5;
-
-    while (!isUnique && attempts < maxAttempts) {
-      code = generateStaffCode();
-      const [existing] = await pool.query(
-        "SELECT * FROM staff_codes WHERE code = ?",
-        [code]
-      );
-      isUnique = existing.length === 0;
-      attempts++;
-    }
-
-    if (!isUnique) {
-      return res.status(500).json({
-        success: false,
-        message: "Failed to generate unique staff code",
-      });
-    }
-
-    // Insert into database
-    const [result] = await pool.query(
-      "INSERT INTO staff_codes (code, staff_name, staff_email) VALUES (?, ?, ?)",
-      [code, staff_name, staff_email]
-    );
-
-    // Send email with the staff code
-    await sendStaffCodeEmail(staff_email, staff_name, code);
-
-    res.status(201).json({
-      success: true,
-      message: "Staff code created and sent via email",
-      data: {
-        code,
-      },
-    });
-  } catch (error) {
-    console.error("Error creating staff code:", error);
-
-    // Check if the error is from email sending
-    if (error.message === "Status updated but failed to send email") {
-      res.status(201).json({
-        success: true,
-        message: "Staff code created but email failed to send",
-        data: {
-          code,
-        },
-      });
-    } else {
-      res.status(500).json({
-        success: false,
-        message: "Internal server error",
-      });
-    }
-  }
-});
-
-
-// =======++   Email sending function for staff codes ======= //
-async function sendStaffCodeEmail(to, staffName, code) {
-  const mailOptions = {
-    from: process.env.EMAIL_FROM,
-    to: to,
-    subject: "Your Staff Registration Code",
-    text:
-      `Dear ${staffName},\n\n` +
-      `Your staff registration code has been successfully generated.\n\n` +
-      `Your staff code is: ${code}\n\n` +
-      `Please use this code to complete your registration on our system.\n\n` +
-      `Best regards,\n` +
-      `MUT FACULTY OF NATURAL SCIENCES: DEPARTMENT OF ENVIRONMENTAL HEALTH`,
+  const userData = {
+    email: email,
+    title: title,
+    password: password,
   };
 
   try {
@@ -766,7 +135,6 @@
     // Check if the user exists
     if (results.length === 0) {
       return res.status(401).json({ message: "Staff was not found" });
-<<<<<<< HEAD
     }
 
     const user = results[0];
@@ -851,92 +219,6 @@
       return res.status(401).json({ message: "Invalid credentials" });
     }
 
-=======
-    }
-
-    const user = results[0];
-
-    // Compare the provided password with the hashed password in the database
-    const isMatch = await bcrypt.compare(password, user.password);
-
-    if (!isMatch) {
-      return res.status(401).json({ message: "Invalid credentials" });
-    }
-
-    // Store the user's email in the session (server-side)
-    req.session.userEmail = user.email;
-
-    // Return the user's email in the response
-    res
-      .status(200)
-      .json({ message: "Staff logged in successful", email: user.email });
-  } catch (error) {
-    console.error("Error during login:", error);
-    res.status(500).json({ message: "Login failed" });
-  }
-});
-
-// ======= Mentor Login Route ======= //
-app.post("/api/mentorLogin", async (req, res) => {
-  const { email, password } = req.body;
-
-  try {
-    // Query the database for the user with the provided email
-    const query = "SELECT * FROM mentor_users WHERE email = ?";
-    const [results] = await pool.execute(query, [email]);
-
-    // Check if the user exists
-    if (results.length === 0) {
-      return res.status(401).json({ message: "Mentor was not found" });
-    }
-
-    const user = results[0];
-
-    // Compare the provided password with the hashed password in the database
-    const isMatch = await bcrypt.compare(password, user.password);
-
-    if (!isMatch) {
-      return res.status(401).json({ message: "Invalid credentials" });
-    }
-
-    // Store the user's email in the session (server-side)
-    req.session.userEmail = user.email;
-
-    // Return the user's email in the response
-    res
-      .status(200)
-      .json({ message: "Mentor logged in successful", email: user.email });
-  } catch (error) {
-    console.error("Error during login:", error);
-    res.status(500).json({ message: "Login failed" });
-  }
-});
-
-
-// ======= HPCSA Login Route ======= //
-app.post("/api/hpcsa/login", async (req, res) => {
-  const { email, password } = req.body;
-
-  try {
-    // Query the database for the auditor with the provided email
-    const query = "SELECT * FROM hpcsa_auditor WHERE email = ?";
-    const [results] = await pool.execute(query, [email]);
-
-    // Check if the auditor exists
-    if (results.length === 0) {
-      return res.status(401).json({ message: "Auditor was not found" });
-    }
-
-    const auditor = results[0];
-
-    // Compare the provided password with the hashed password in the database
-    const isMatch = await bcrypt.compare(password, auditor.password);
-
-    if (!isMatch) {
-      return res.status(401).json({ message: "Invalid credentials" });
-    }
-
->>>>>>> 7bc634cd
     // Store the auditor's email in the session (server-side)
     req.session.userEmail = auditor.email;
 
