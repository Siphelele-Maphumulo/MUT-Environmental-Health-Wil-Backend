// const form = document.querySelector("#signupForm");

// form.addEventListener("submit", async (e) => {
//   e.preventDefault();

//   const email = document.querySelector("#email").value;
//   const title = document.querySelector("#title").value;
//   const password = document.querySelector("#password").value;

<<<<<<< HEAD
  const userData = {
    email: email,
    title: title,
    password: password,
=======
//   const userData = {
//     email: email,
//     title: title,
//     password: password,
//   };

//   try {
//     const response = await fetch("http://localhost:3000/signup", {
//       method: "POST",
//       headers: {
//         "Content-Type": "application/json",
//       },
//       body: JSON.stringify(userData),
//     });

//     const result = await response.json();

//     if (response.ok) {
//       alert(result.message);
//     } else {
//       alert(result.message);
//     }
//   } catch (error) {
//     console.error("Error during the request:", error);
//     alert("Something went wrong. Please try again.");
//   }
// });

require("dotenv").config();
const express = require("express");
const mysql = require("mysql2/promise");
const bcrypt = require('bcryptjs');
const jwt = require("jsonwebtoken");
const bodyParser = require("body-parser");
const cors = require("cors");
const path = require("path");
const multer = require("multer");
const fs = require("fs");
const session = require("express-session");
const nodemailer = require("nodemailer");
const crypto = require("crypto");
const moment = require('moment');

const app = express();
const port = process.env.PORT || 8080;

// ======= MySQL Connection Pool ======= //
const pool = mysql.createPool({
  host: process.env.DB_HOST,
  user: process.env.DB_USER,
  password: process.env.DB_PASSWORD,
  database: process.env.DB_NAME,
  waitForConnections: true,
  connectionLimit: 10,
  queueLimit: 0,
});

// ======= Middleware ======= //
app.use(express.json());
app.use(bodyParser.json());
app.use(
  cors({
    origin: "http://localhost:4200", // Allow requests from Angular frontend
    credentials: true,
  })
);

// Secret key for signing JWT (store this securely, e.g., in an environment variable)
const JWT_SECRET = process.env.JWT_SECRET || "your-secret-key";

// ======= Security Headers ======= //
// app.use((req, res, next) => {
//   console.log("Body:", req.body);
//   console.log("Files:", req.files);
//   res.setHeader(
//     "Content-Security-Policy",
//     "default-src 'self'; img-src 'self' data: http://localhost:8080"
//   );
//   res.setHeader("X-Content-Type-Options", "nosniff");
//   next();
// });
const helmet = require("helmet");

app.use(
  helmet({
    contentSecurityPolicy: {
      directives: {
        defaultSrc: ["'self'"],
        styleSrc: ["'self'", "https://fonts.googleapis.com"],
        fontSrc: ["'self'", "https://fonts.gstatic.com"],
        imgSrc: ["'self'", "data:", "http://localhost:8080"],
        scriptSrc: ["'self'"],
      },
    },
  })
);



// ======= Session Middleware ======= //
app.use(
  session({
    secret: process.env.SESSION_SECRET || "your-secret-key", // Use a secure secret key
    resave: false,
    saveUninitialized: true,
    cookie: {
      httpOnly: true,
      secure: false, // Set to true if using HTTPS
      maxAge: 1000 * 60 * 60, // Session expires in 1 hour
    },
  })
);

const saltRounds = 10;

// Add this RIGHT AFTER your session middleware but BEFORE your routes
app.use((req, res, next) => {
  console.log(`[${new Date().toISOString()}] ${req.method} ${req.url}`);
  next();
});

// ======= Multer Configuration for File Uploads ======= //
const UPLOADS_PATH = path.join(__dirname, "uploads");

if (!fs.existsSync(UPLOADS_PATH)) {
  fs.mkdirSync(UPLOADS_PATH, { recursive: true });
}

// Configure multer storage
const storage = multer.diskStorage({
  destination: (req, file, cb) => {
    cb(null, path.join(__dirname, "uploads"));
  },
  filename: (req, file, cb) => {
    const uniqueSuffix = `${Date.now()}-${Math.round(Math.random() * 1e9)}`;
    cb(null, `${uniqueSuffix}-${file.originalname}`);
  },
});

const upload = multer({ storage });

// ======= Serve Uploaded Files ======= //
app.use("/uploads", express.static(UPLOADS_PATH));

// ======= Generate JWT Token ======= //
function generateToken(user) {
  return jwt.sign(
    { userId: user.id, email: user.email },
    JWT_SECRET,
    { expiresIn: "1h" } // Token expires in 1 hour
  );
}

// ======= Verify JWT Token Middleware ======= //
function authenticateToken(req, res, next) {
  const authHeader = req.headers["authorization"];
  const token = authHeader && authHeader.split(" ")[1];

  if (!token) {
    return res
      .status(401)
      .json({ message: "Access denied. No token provided." });
  }

  jwt.verify(token, JWT_SECRET, (err, user) => {
    if (err) {
      return res.status(403).json({ message: "Invalid or expired token." });
    }
    req.user = user;
    next();
  });
}

// isAuthenticated Middleware
function isAuthenticated(req, res, next) {
  // Extract the token from the Authorization header
  const authHeader = req.headers.authorization;

  if (!authHeader || !authHeader.startsWith("Bearer ")) {
    return res.status(401).json({ message: "Unauthorized: Missing token" });
  }

  const token = authHeader.split(" ")[1]; // Extract the token after "Bearer"

  try {
    // Verify the token
    const decoded = jwt.verify(token, SECRET_KEY);

    // Attach the user information to the request object
    req.user = decoded;

    // Proceed to the next middleware/route handler
    next();
  } catch (error) {
    // Handle invalid or expired tokens
    return res.status(401).json({ message: "Unauthorized: Invalid token" });
  }
}

// ========= Email transporter setup ==============//
const transporter = nodemailer.createTransport({
  service: "gmail", // or your email provider
  auth: {
    user: process.env.EMAIL_USER,
    pass: process.env.EMAIL_PASS,
  },
});

// Generate random 8-character code
function generateCode() {
  return crypto.randomBytes(4).toString("hex").toUpperCase();
}

// Protected Route Example
app.get("/api/protected", isAuthenticated, (req, res) => {
  // Access the authenticated user's information from req.user
  res.json({ message: "You are authorized!", user: req.user });
});

//+++++++++++++++++++++++++++++++++++++++++++++++++++++++++//
app.get("/api/hospitals", async (req, res) => {
  try {
    const [rows] = await pool.execute(
      "SELECT name FROM hospitals ORDER BY name"
    );
    res.status(200).json(rows.map((row) => row.name));
  } catch (err) {
    console.error("Error fetching hospitals:", err);
    res.status(500).json({ message: "Failed to fetch hospitals" });
  }
});

app.get("/api/municipalities", async (req, res) => {
  try {
    const [rows] = await pool.execute(
      "SELECT name FROM municipalities ORDER BY name"
    );
    res.status(200).json(rows.map((row) => row.name));
  } catch (err) {
    console.error("Error fetching municipalities:", err);
    res.status(500).json({ message: "Failed to fetch municipalities" });
  }
});

//+++++++++++++++++++++++++++++++++++++++++++++++++++++++++//

// ======= Students Signup Route ======= //
app.post("/api/student_signup", async (req, res) => {
  const { email, title, password, code } = req.body;

  if (!code) {
    return res.status(400).json({ message: "Signup code is required" });
  }

  const connection = await pool.getConnection();

  try {
    await connection.beginTransaction();

    // Validate the signup code
    const [codeRows] = await connection.execute(
      `SELECT * FROM signup_codes WHERE code = ?`,
      [code]
    );

    if (codeRows.length === 0) {
      await connection.rollback();
      return res
        .status(400)
        .json({ message: "Invalid or expired signup code" });
    }

    // Hash the password once for both inserts
    const hashedPassword = await bcrypt.hash(password, 10);

    // Insert into student_users table
    await connection.execute(
      "INSERT INTO student_users (email, title, password) VALUES (?, ?, ?)",
      [email, title, hashedPassword]
    );

    // Insert into users table
    await connection.execute(
      "INSERT INTO users (email, title, password) VALUES (?, ?, ?)",
      [email, title, hashedPassword]
    );

    // Remove the used signup code
    await connection.execute("DELETE FROM signup_codes WHERE code = ?", [code]);

    await connection.commit();

    res.status(201).json({
      message: "User registered successfully in both systems",
      data: { email, title },
    });
  } catch (error) {
    await connection.rollback();
    console.error("Error during signup:", error);

    if (error.code === "ER_DUP_ENTRY") {
      return res.status(400).json({
        message: "Email already exists in one or both systems",
        details: error.message,
      });
    }

    res.status(500).json({
      message: "Signup failed",
      error: process.env.NODE_ENV === "development" ? error.message : undefined,
    });
  } finally {
    connection.release();
  }
});

// ======= Staff Signup Route ======= //
app.post("/api/staff_Signup", async (req, res) => {
  const { email, title, password, code } = req.body;

  if (!code) {
    return res.status(400).json({ message: "Signup code is required" });
  }

  const connection = await pool.getConnection(); // <-- add this line

  try {
    await connection.beginTransaction(); // <-- start transaction

    // First, validate if the code still exists
    const [rows] = await connection.execute(
      `SELECT * FROM staff_codes WHERE code = ?`,
      [code]
    );

    if (rows.length === 0) {
      await connection.rollback(); // <-- rollback if no code
      return res
        .status(400)
        .json({ message: "Invalid or expired signup code" });
    }

    // Proceed with user creation
    const hashedPassword = await bcrypt.hash(password, 10);
    const query =
      "INSERT INTO staff_users (email, title, password) VALUES (?, ?, ?)";
    await connection.execute(query, [email, title, hashedPassword]);

    // After successful signup, delete the code
    await connection.execute(`DELETE FROM staff_codes WHERE code = ?`, [code]);

    await connection.commit(); // <-- commit transaction

    res
      .status(201)
      .json({ message: "User registered successfully and code deleted" });
  } catch (error) {
    await connection.rollback(); // <-- rollback on error
    console.error("Error during signup:", error);
    if (error.code === "ER_DUP_ENTRY") {
      return res.status(400).json({ message: "Email already exists" });
    }
    res.status(500).json({ message: "Signup failed" });
  } finally {
    connection.release(); // <-- important to release connection
  }
});


// ======= Mentor Signup Route ======= //
app.post("/api/mentor_signup", async (req, res) => {
  const { email, title, password, code } = req.body;

  if (!code) {
    return res.status(400).json({ message: "Signup code is required" });
  }

  const connection = await pool.getConnection();

  try {
    await connection.beginTransaction();

    // Check code validity
    const [rows] = await connection.execute(
      `SELECT * FROM staff_codes WHERE code = ?`,
      [code]
    );

    if (rows.length === 0) {
      await connection.rollback();
      return res.status(400).json({ message: "Invalid or expired signup code" });
    }

    // Hash password and insert mentor
    const hashedPassword = await bcrypt.hash(password, 10);
    const insertQuery =
      "INSERT INTO mentor_users (email, title, password) VALUES (?, ?, ?)";
    await connection.execute(insertQuery, [email, title, hashedPassword]);

    // Delete used code
    await connection.execute(`DELETE FROM staff_codes WHERE code = ?`, [code]);

    await connection.commit();
    res.status(201).json({
      message: "Mentor registered successfully and code deleted",
    });
  } catch (error) {
    await connection.rollback();
    console.error("Error during mentor signup:", error);

    if (error.code === "ER_DUP_ENTRY") {
      return res.status(400).json({ message: "Email already exists" });
    }

    res.status(500).json({ message: "Signup failed" });
  } finally {
    connection.release();
  }
});


// ======= Hpcsa Signup Route ======= //
app.post('/api/hpcsa/signup', upload.single('hpcsa_signature'), async (req, res) => {
  const { hi_number, name, surname, email, password, contact } = req.body;
  const hpcsa_signature = req.file ? req.file.path : null;

  try {
    if (!hi_number || !name || !surname || !email || !password) {
      return res
        .status(400)
        .json({ success: false, message: 'Missing required fields' });
    }

    const [existing] = await pool.execute(
      'SELECT id FROM hpcsa_auditor WHERE email = ? OR hi_number = ?',
      [email, hi_number]
    );

    if (existing.length > 0) {
      return res
        .status(409)
        .json({ success: false, message: 'Email or HPCSA number already registered' });
    }

    const hashedPassword = await bcrypt.hash(password, saltRounds);

    const [result] = await pool.execute(
      `INSERT INTO hpcsa_auditor
         (hi_number, name, surname, email, password, contact, hpcsa_signature, status)
       VALUES (?, ?, ?, ?, ?, ?, ?, 'active')`,
      [hi_number, name, surname, email, hashedPassword, contact || null, hpcsa_signature]
    );

    res.status(201).json({
      success: true,
      message: 'HPCSA auditor registered successfully',
      auditorId: result.insertId
    });
  } catch (error) {
    console.error('Error in HPCSA signup:', error);
    res.status(500).json({ success: false, message: 'Internal server error' });
  }
});


app.post("/api/signup", async (req, res) => {
  const { email, title, password, code } = req.body;

  if (!code) {
    return res.status(400).json({ message: "Signup code is required" });
  }

  const connection = await pool.getConnection(); // <-- add this line

  try {
    await connection.beginTransaction(); // <-- start transaction

    // First, validate if the code still exists
    const [rows] = await connection.execute(
      `SELECT * FROM signup_codes WHERE code = ?`,
      [code]
    );

    if (rows.length === 0) {
      await connection.rollback(); // <-- rollback if no code
      return res
        .status(400)
        .json({ message: "Invalid or expired signup code" });
    }

    // Proceed with user creation
    const hashedPassword = await bcrypt.hash(password, 10);
    const query = "INSERT INTO users (email, title, password) VALUES (?, ?, ?)";
    await connection.execute(query, [email, title, hashedPassword]);

    // After successful signup, delete the code
    await connection.execute(`DELETE FROM signup_codes WHERE code = ?`, [code]);

    await connection.commit(); // <-- commit transaction

    res
      .status(201)
      .json({ message: "User registered successfully and code deleted" });
  } catch (error) {
    await connection.rollback(); // <-- rollback on error
    console.error("Error during signup:", error);
    if (error.code === "ER_DUP_ENTRY") {
      return res.status(400).json({ message: "Email already exists" });
    }
    res.status(500).json({ message: "Signup failed" });
  } finally {
    connection.release(); // <-- important to release connection
  }
});

// ======= Generate staff code ======= //
function generateStaffCode() {
  return Math.random().toString(36).substring(2, 8).toUpperCase();
}

// ======= Generate mentor code ======= //
function generateMentorCode() {
  return Math.random().toString(36).substring(2, 8).toUpperCase();
}


// ======= Create staff code endpoint ======= //
app.post("/api/staff_codes", async (req, res) => {
  try {
    const { staff_name, staff_email } = req.body;

    // Validate input
    if (!staff_name || !staff_email) {
      return res.status(400).json({
        success: false,
        message: "Staff name and email are required",
      });
    }

    // Validate email format
    const emailRegex = /^[^\s@]+@[^\s@]+\.[^\s@]+$/;
    if (!emailRegex.test(staff_email)) {
      return res.status(400).json({
        success: false,
        message: "Invalid email format",
      });
    }

    // Generate unique staff code
    let code;
    let isUnique = false;
    let attempts = 0;
    const maxAttempts = 5;

    while (!isUnique && attempts < maxAttempts) {
      code = generateStaffCode();
      const [existing] = await pool.query(
        "SELECT * FROM staff_codes WHERE code = ?",
        [code]
      );
      isUnique = existing.length === 0;
      attempts++;
    }

    if (!isUnique) {
      return res.status(500).json({
        success: false,
        message: "Failed to generate unique staff code",
      });
    }

    // Insert into database
    const [result] = await pool.query(
      "INSERT INTO staff_codes (code, staff_name, staff_email) VALUES (?, ?, ?)",
      [code, staff_name, staff_email]
    );

    // Send email with the staff code
    await sendStaffCodeEmail(staff_email, staff_name, code);

    res.status(201).json({
      success: true,
      message: "Staff code created and sent via email",
      data: {
        code,
      },
    });
  } catch (error) {
    console.error("Error creating staff code:", error);

    // Check if the error is from email sending
    if (error.message === "Status updated but failed to send email") {
      res.status(201).json({
        success: true,
        message: "Staff code created but email failed to send",
        data: {
          code,
        },
      });
    } else {
      res.status(500).json({
        success: false,
        message: "Internal server error",
      });
    }
  }
});


// =======++   Email sending function for staff codes ======= //
async function sendStaffCodeEmail(to, staffName, code) {
  const mailOptions = {
    from: process.env.EMAIL_FROM,
    to: to,
    subject: "Your Staff Registration Code",
    text:
      `Dear ${staffName},\n\n` +
      `Your staff registration code has been successfully generated.\n\n` +
      `Your staff code is: ${code}\n\n` +
      `Please use this code to complete your registration on our system.\n\n` +
      `Best regards,\n` +
      `MUT FACULTY OF NATURAL SCIENCES: DEPARTMENT OF ENVIRONMENTAL HEALTH`,
>>>>>>> ac73501e
  };

  try {
    await transporter.sendMail(mailOptions);
    console.log(`Staff code email sent to ${to}`);
  } catch (emailError) {
    console.error("Error sending staff code email:", emailError);
    throw new Error("Status updated but failed to send email");
  }
}

// =======  Validate staff code ======= //
// Make sure this is added to your Express app routes
app.post("/api/validate-staff-code", async (req, res) => {
  const { code } = req.body;

  // Debug: Log the incoming code
  console.log("Received staff code for validation:", code);

  if (!code) {
    console.log("Validation failed: No staff code provided");
    return res.status(400).json({
      success: false,
      message: "Staff code is required",
    });
  }

  try {
    // Debug: Log the database query
    console.log("Querying database for staff code:", code);

    const [rows] = await pool.execute(
      `SELECT * FROM  s 
       WHERE code = ?`,
      [code]
    );

    // Debug: Log the query results
    console.log("Database returned:", rows);

    if (rows.length === 0) {
      console.log("Validation failed: Staff code not found in database");
      return res.json({
        success: false,
        message: "Invalid staff code",
      });
    }

    const staffCodeEntry = rows[0];

    // Debug: Log the found staff code entry
    console.log("Found staff code entry:", {
      code: staffCodeEntry.code,
      name: staffCodeEntry.staff_name,
      email: staffCodeEntry.staff_email,
      created_at: staffCodeEntry.created_at,
    });

    console.log("Validation successful for staff code:", code);
    return res.json({
      success: true,
      message: "Valid staff code",
      data: {
        staff_name: staffCodeEntry.staff_name,
        staff_email: staffCodeEntry.staff_email,
      },
    });
  } catch (error) {
    console.error("Error validating staff code:", error);
    return res.status(500).json({
      success: false,
      message: "Server error during staff code validation",
    });
  }
});

// ======= Student Login Route ======= //
app.post("/api/studentLogin", async (req, res) => {
  const { email, password } = req.body;

  try {
    // Query the database for the user with the provided email
    const query = "SELECT * FROM student_users WHERE email = ?";
    const [results] = await pool.execute(query, [email]);

    // Check if the user exists
    if (results.length === 0) {
      return res.status(401).json({ message: "Student was not found" });
    }

    const user = results[0];

    // Compare the provided password with the hashed password in the database
    const isMatch = await bcrypt.compare(password, user.password);

    if (!isMatch) {
      return res.status(401).json({ message: "Invalid credentials" });
    }

    // Store the user's email in the session (server-side)
    req.session.userEmail = user.email;

    // Return the user's email in the response
    res
      .status(200)
      .json({ message: "Student Logged in successful", email: user.email });
  } catch (error) {
    console.error("Error during student login:", error);
    res.status(500).json({ message: "Login failed" });
  }
});

// ======= Staff Login Route ======= //
app.post("/api/staffLogin", async (req, res) => {
  const { email, password } = req.body;

  try {
    // Query the database for the user with the provided email
    const query = "SELECT * FROM staff_users WHERE email = ?";
    const [results] = await pool.execute(query, [email]);

    // Check if the user exists
    if (results.length === 0) {
      return res.status(401).json({ message: "Staff was not found" });
    }

    const user = results[0];

    // Compare the provided password with the hashed password in the database
    const isMatch = await bcrypt.compare(password, user.password);

    if (!isMatch) {
      return res.status(401).json({ message: "Invalid credentials" });
    }

    // Store the user's email in the session (server-side)
    req.session.userEmail = user.email;

    // Return the user's email in the response
    res
      .status(200)
      .json({ message: "Staff logged in successful", email: user.email });
  } catch (error) {
    console.error("Error during login:", error);
    res.status(500).json({ message: "Login failed" });
  }
});

// ======= Mentor Login Route ======= //
app.post("/api/mentorLogin", async (req, res) => {
  const { email, password } = req.body;

  try {
    // Query the database for the user with the provided email
    const query = "SELECT * FROM mentor_users WHERE email = ?";
    const [results] = await pool.execute(query, [email]);

    // Check if the user exists
    if (results.length === 0) {
      return res.status(401).json({ message: "Mentor was not found" });
    }

    const user = results[0];

    // Compare the provided password with the hashed password in the database
    const isMatch = await bcrypt.compare(password, user.password);

    if (!isMatch) {
      return res.status(401).json({ message: "Invalid credentials" });
    }

    // Store the user's email in the session (server-side)
    req.session.userEmail = user.email;

    // Return the user's email in the response
    res
      .status(200)
      .json({ message: "Mentor logged in successful", email: user.email });
  } catch (error) {
    console.error("Error during login:", error);
    res.status(500).json({ message: "Login failed" });
  }
});


// ======= HPCSA Login Route ======= //
app.post("/api/hpcsa/login", async (req, res) => {
  const { email, password } = req.body;

  try {
    // Query the database for the auditor with the provided email
    const query = "SELECT * FROM hpcsa_auditor WHERE email = ?";
    const [results] = await pool.execute(query, [email]);

    // Check if the auditor exists
    if (results.length === 0) {
      return res.status(401).json({ message: "Auditor was not found" });
    }

    const auditor = results[0];

    // Compare the provided password with the hashed password in the database
    const isMatch = await bcrypt.compare(password, auditor.password);

    if (!isMatch) {
      return res.status(401).json({ message: "Invalid credentials" });
    }

    // Store the auditor's email in the session (server-side)
    req.session.userEmail = auditor.email;

    // Return a simple success response with selected user info
    res.status(200).json({
      message: "Auditor logged in successfully",
      email: auditor.email,
      name: auditor.name,
      surname: auditor.surname,
      hi_number: auditor.hi_number,
      contact: auditor.contact,
      hpcsa_signature: auditor.hpcsa_signature
    });
  } catch (error) {
    console.error("Error during HPCSA login:", error);
    res.status(500).json({ message: "Login failed" });
  }
});


app.get("/api/students/current", authenticateToken, (req, res) => {
  try {
    const email = req.user.email;

    // Extract student number from the email prefix
    const studentNumber = email.split("@")[0];

    // Return it to the client
    res.json({ studentNumber });
  } catch (error) {
    console.error("Error extracting student number:", error);
    res.status(500).json({ message: "Failed to extract student number" });
  }
});

app.get("/api/mentor/current", authenticateToken, (req, res) => {
  try {
    const email = req.user.email;

    // Extract student number from the email prefix
    const studentNumber = email.split("@")[0];

    // Return it to the client
    res.json({ studentNumber });
  } catch (error) {
    console.error("Error extracting mentor number:", error);
    res.status(500).json({ message: "Failed to extract mentor number" });
  }
});

app.get("/api/hpcsa/current", authenticateToken, (req, res) => {
  try {
    const email = req.user.email;

    // Extract student number from the email prefix
    const studentNumber = email.split("@")[0];

    // Return it to the client
    res.json({ studentNumber });
  } catch (error) {
    console.error("Error extracting hpcsa number:", error);
    res.status(500).json({ message: "Failed to extract mentor number" });
  }
});

// ======= Logout Route ======= //
app.post("/api/logout", (req, res) => {
  req.session.destroy((err) => {
    if (err) {
      return res.status(500).json({ message: "Could not log out" });
    }
    res.status(200).json({ message: "Logged out successfully" });
  });
});

// ======= Protected Route Example ======= //
app.get("/api/student-dashboard", (req, res) => {
  const userEmail = req.session.userEmail;
  res.status(200).json({ message: `Welcome, ${userEmail}` });
});

// ======= Submit Student Application ======= //
app.post(
  "/api/applications",
  upload.fields([
    { name: "signatureImage", maxCount: 1 },
    { name: "idDocument", maxCount: 1 },
    { name: "cvDocument", maxCount: 1 },
  ]),
  async (req, res) => {
    try {
      const {
        province,
        title,
        initials,
        surname,
        firstNames,
        studentNumber,
        levelOfStudy,
        race,
        gender,
        emailAddress,
        physicalAddress,
        homeTown,
        cellPhoneNumber,
        municipalityName,
        townSituated,
        contactPerson,
        contactEmail,
        telephoneNumber,
        contactCellPhone,
        declarationInfo1,
        declarationInfo2,
        declarationInfo3,
      } = req.body;

      if (
        !req.files ||
        !req.files["signatureImage"] ||
        !req.files["idDocument"] ||
        !req.files["cvDocument"]
      ) {
        return res
          .status(400)
          .json({ message: "All file uploads are required" });
      }

      const signaturePath = path.join(
        "uploads",
        req.files["signatureImage"][0].filename
      );
      const idDocPath = path.join(
        "uploads",
        req.files["idDocument"][0].filename
      );
      const cvPath = path.join("uploads", req.files["cvDocument"][0].filename);

      const query = `
        INSERT INTO wil_application (
          province, title, initials, surname, first_names, student_number, level_of_study,
          race, gender, email, physical_address, home_town, cell_phone_number,
          municipality_name, town_situated, contact_person, contact_email, telephone_number,
          contact_cell_phone, declaration_info_1, declaration_info_2, declaration_info_3,
          signature_image, id_document, cv_document
        )
        VALUES (?, ?, ?, ?, ?, ?, ?, ?, ?, ?, ?, ?, ?, ?, ?, ?, ?, ?, ?, ?, ?, ?, ?, ?, ?)
      `;

      const values = [
        province,
        title,
        initials,
        surname,
        firstNames,
        studentNumber,
        levelOfStudy,
        race,
        gender,
        emailAddress,
        physicalAddress,
        homeTown,
        cellPhoneNumber,
        municipalityName,
        townSituated,
        contactPerson,
        contactEmail,
        telephoneNumber,
        contactCellPhone,
        declarationInfo1 === "true" || declarationInfo1 === true,
        declarationInfo2 === "true" || declarationInfo2 === true,
        declarationInfo3 === "true" || declarationInfo3 === true,
        signaturePath,
        idDocPath,
        cvPath,
      ];

      const [result] = await pool.execute(query, values);

      res.status(201).json({
        message: "Student application submitted successfully.",
        applicationId: result.insertId,
      });
    } catch (error) {
      console.error("Error submitting application:", error);
      res.status(500).json({ message: "Failed to submit application" });
    }
  }
);

// ======= check for existing logsheets  ======= //
app.get("/api/check-logsheet/:student_number/:log_date", async (req, res) => {
  try {
    const { student_number, log_date } = req.params;

    // Simple validation
    if (!student_number || !log_date || !/^\d{4}-\d{2}-\d{2}$/.test(log_date)) {
      return res.status(400).json({
        message: "Invalid parameters",
        details: {
          student_number,
          log_date,
        },
      });
    }

    const [rows] = await pool.execute(
      `SELECT 1 FROM daily_logsheet 
       WHERE student_number = ? AND log_date = ?`,
      [student_number, log_date]
    );

    res.status(200).json({
      exists: rows.length > 0,
    });
  } catch (error) {
    console.error("Error checking logsheet:", error);
    res.status(500).json({
      message: "Failed to check logsheet",
      error: error.message,
    });
  }
});

// ======= get for existing logsheets for file ======= //
app.get("/api/get-logsheet/:student_number", async (req, res) => {
  try {
    const { student_number } = req.params;

    if (!student_number) {
      return res.status(400).json({
        message: "Student number is required",
      });
    }

    const [rows] = await pool.execute(
      `SELECT * FROM daily_logsheet 
       WHERE student_number = ?
       ORDER BY log_date DESC`,
      [student_number]
    );

    if (rows.length === 0) {
      return res.status(200).json({
        exists: false,
        logsheets: [],
      });
    }

    const logsheets = rows.map((logsheet) => {
      const activities = [];

      for (let i = 1; i <= 14; i++) {
        const activityKey = `activity${i}`;
        const hoursKey = `hours${i}`;

        if (logsheet[activityKey]) {
          activities.push({
            name: logsheet[activityKey],
            hours: parseFloat(logsheet[hoursKey]) || 0,
          });
        }
      }

      return {
        id: logsheet.id, // Include the ID here
        log_date: logsheet.log_date,
        activities,
        student_signature: logsheet.student_signature,
        supervisor_signature: logsheet.supervisor_signature,
        // Include any other fields you need
      };
    });

    res.status(200).json({
      exists: true,
      logsheets,
    });
  } catch (error) {
    console.error("Error fetching logsheets:", error);
    res.status(500).json({
      message: "Failed to fetch logsheets",
      error: error.message,
    });
  }
});

// ======= Get Student logsheet using student Number ======= //
app.get("/api/check-logsheet/:student_number", async (req, res) => {
  try {
    const { student_number } = req.params;

    // Validate student number
    if (!student_number) {
      return res.status(400).json({
        message: "Student number is required",
      });
    }

    // Fetch all logsheets for this student
    const [rows] = await pool.execute(
      `SELECT * FROM daily_logsheet 
       WHERE student_number = ?
       ORDER BY log_date DESC`,
      [student_number]
    );

    if (rows.length === 0) {
      return res.status(200).json({
        exists: false,
        logsheets: [],
      });
    }

    // Process each logsheet and extract activities
    const logsheets = rows.map((logsheet) => {
      const activities = [];

      for (let i = 1; i <= 14; i++) {
        const activityKey = `activity${i}`;
        const hoursKey = `hours${i}`;

        if (logsheet[activityKey]) {
          activities.push({
            name: logsheet[activityKey],
            hours: parseFloat(logsheet[hoursKey]) || 0,
          });
        }
      }

      return {
        log_date: logsheet.log_date,
        activities,
      };
    });

    res.status(200).json({
      exists: true,
      logsheets,
    });
  } catch (error) {
    console.error("Error fetching logsheets:", error);
    res.status(500).json({
      message: "Failed to fetch logsheets",
      error: error.message,
    });
  }
});

// ======= Submit Daily Log Sheet ======= //
// Create Daily Log Sheet
app.post(
  "/api/submit-logsheet",
  upload.fields([
    { name: "student_signature", maxCount: 1 },
    { name: "supervisor_signature", maxCount: 1 },
    { name: "date_stamp", maxCount: 1 },
  ]),
  async (req, res) => {
    try {
      // First check if logsheet already exists
      const { student_number, log_date } = req.body;
      const [existing] = await pool.execute(
        `SELECT id FROM daily_logsheet 
         WHERE student_number = ? AND log_date = ?`,
        [student_number, log_date]
      );

      if (existing.length > 0) {
        return res.status(400).json({
          message: "A logsheet already exists for this student and date",
          logsheetId: existing[0].id,
        });
      }
      // Validate required fields
      const requiredFields = ["log_date", "student_number", "EHP_HI_Number"];
      const missingFields = requiredFields.filter((field) => !req.body[field]);

      if (missingFields.length > 0) {
        return res.status(400).json({
          message: `Missing required fields: ${missingFields.join(", ")}`,
          details: {
            receivedFields: Object.keys(req.body),
            missingFields,
          },
        });
      }

      // Check if at least one activity is provided
      let hasActivities = false;
      for (let i = 1; i <= 14; i++) {
        if (req.body[`activity${i}`]) {
          hasActivities = true;
          break;
        }
      }

      if (!hasActivities) {
        return res.status(400).json({
          message: "At least one activity must be provided",
        });
      }

      // Handle file uploads safely
      const files = req.files || {};
      const studentSignature =
        files["student_signature"]?.[0]?.filename ||
        req.body.student_signature ||
        null;
      const supervisorSignature =
        files["supervisor_signature"]?.[0]?.filename ||
        req.body.supervisor_signature ||
        null;
      const dateStamp =
        files["date_stamp"]?.[0]?.filename || req.body.date_stamp || null;

      // SQL query
      const sql = `
        INSERT INTO daily_logsheet (
          log_date,
          student_number,
          EHP_HI_Number,
          activity1, hours1,
          activity2, hours2,
          activity3, hours3,
          activity4, hours4,
          activity5, hours5,
          activity6, hours6,
          activity7, hours7,
          activity8, hours8,
          activity9, hours9,
          activity10, hours10,
          activity11, hours11,
          activity12, hours12,
          activity13, hours13,
          activity14, hours14,
          description,
          situation_description,
          situation_evaluation,
          situation_interpretation,
          student_signature,
          supervisor_signature,
          date_stamp
        ) VALUES (?, ?, ?, ?, ?, ?, ?, ?, ?, ?, ?, ?, ?, ?, ?, ?, ?, ?, ?, ?, ?, ?, ?, ?, ?, ?, ?, ?, ?, ?, ?, ?, ?, ?, ?, ?, ?, ?)
      `;

      // Prepare values
      const values = [
        req.body.log_date,
        req.body.student_number,
        req.body.EHP_HI_Number || null,
        req.body.activity1 || null,
        req.body.hours1 || null,
        req.body.activity2 || null,
        req.body.hours2 || null,
        req.body.activity3 || null,
        req.body.hours3 || null,
        req.body.activity4 || null,
        req.body.hours4 || null,
        req.body.activity5 || null,
        req.body.hours5 || null,
        req.body.activity6 || null,
        req.body.hours6 || null,
        req.body.activity7 || null,
        req.body.hours7 || null,
        req.body.activity8 || null,
        req.body.hours8 || null,
        req.body.activity9 || null,
        req.body.hours9 || null,
        req.body.activity10 || null,
        req.body.hours10 || null,
        req.body.activity11 || null,
        req.body.hours11 || null,
        req.body.activity12 || null,
        req.body.hours12 || null,
        req.body.activity13 || null,
        req.body.hours13 || null,
        req.body.activity14 || null,
        req.body.hours14 || null,
        req.body.description || null,
        req.body.situation_description || null,
        req.body.situation_evaluation || null,
        req.body.situation_interpretation || null,
        studentSignature, // Can be either uploaded file or base64 string
        supervisorSignature, // Can be either uploaded file or base64 string
        dateStamp, // Can be either uploaded file or base64 string
      ];

      await pool.execute(sql, values);

      res.status(200).json({
        message: "Log sheet submitted successfully",
        data: {
          log_date: req.body.log_date,
          student_number: req.body.student_number,
          EHP_HI_Number: req.body.EHP_HI_Number || null,
          activities: Array(14)
            .fill()
            .map((_, i) => ({
              activity: req.body[`activity${i + 1}`],
              hours: req.body[`hours${i + 1}`],
            }))
            .filter((a) => a.activity),
        },
      });
    } catch (error) {
      console.error("Error submitting log sheet:", error);
      res.status(500).json({
        message: "Failed to submit log sheet",
        error: error.message,
        stack: process.env.NODE_ENV === "development" ? error.stack : undefined,
      });
    }
  }
);

// ======= Delete Daily Log Sheet ======= //
app.delete("/api/delete-logsheets/:id", async (req, res) => {
  try {
    const { id } = req.params;

    // Verify logsheet exists
    const [rows] = await pool.execute(
      "SELECT student_signature, supervisor_signature FROM daily_logsheet WHERE id = ?",
      [id]
    );

    if (rows.length === 0) {
      return res.status(404).json({ message: "Logsheet not found." });
    }

    const logsheet = rows[0];

    // Delete associated signature files
    if (logsheet.student_signature) {
      const studentSigPath = path.join(
        __dirname,
        "uploads",
        logsheet.student_signature
      );
      if (fs.existsSync(studentSigPath)) {
        fs.unlinkSync(studentSigPath);
      }
    }

    if (logsheet.supervisor_signature) {
      const supervisorSigPath = path.join(
        __dirname,
        "uploads",
        logsheet.supervisor_signature
      );
      if (fs.existsSync(supervisorSigPath)) {
        fs.unlinkSync(supervisorSigPath);
      }
    }

    // Delete from database
    await pool.execute("DELETE FROM daily_logsheet WHERE id = ?", [id]);

    res.status(200).json({ message: "Logsheet deleted successfully." });
  } catch (error) {
    console.error("Error deleting logsheet:", error);
    res.status(500).json({ message: "Failed to delete logsheet." });
  }
});

// ======= Get All Student Applications by Email ======= //
app.get("/api/student_applications", async (req, res) => {
  const { email } = req.query;

  if (!email) {
    return res.status(400).json({ message: "Missing student email" });
  }

  try {
    const [rows] = await pool.execute(
      "SELECT * FROM wil_application WHERE email = ? ORDER BY created_at DESC",
      [email]
    );

    const applications = rows.map((row) => ({
      ...row,
      signature_image: `http://localhost:${port}/${row.signature_image}`,
      id_document: `http://localhost:${port}/${row.id_document}`,
      cv_document: `http://localhost:${port}/${row.cv_document}`,
    }));

    res.status(200).json(applications);
  } catch (error) {
    console.error("Error fetching student applications:", error);
    res.status(500).json({ message: "Failed to retrieve applications." });
  }
});

// ======= Get Latest Student Application by Email ======= //
app.get("/api/application-by-email", async (req, res) => {
  const email = req.query.email;

  if (!email) {
    return res.status(400).json({ message: "Email query parameter is required." });
  }

  try {
    // Fetch the most recent application for the student
    const [rows] = await pool.execute(
      `SELECT * FROM wil_application 
       WHERE email = ? 
       ORDER BY created_at DESC 
       LIMIT 1`, // Order by newest first
      [email]
    );

    if (rows.length === 0) {
      return res.status(404).json({ message: "No applications found for this email." });
    }

    const latestApplication = rows[0];
    console.log("Latest application data:", latestApplication); // Debug log

    // Generate document URLs if they exist
    if (latestApplication.signature_image) {
      latestApplication.signature_image = `http://localhost:${port}/${latestApplication.signature_image}`;
    }
    if (latestApplication.id_document) {
      latestApplication.id_document = `http://localhost:${port}/${latestApplication.id_document}`;
    }
    if (latestApplication.cv_document) {
      latestApplication.cv_document = `http://localhost:${port}/${latestApplication.cv_document}`;
    }

    res.status(200).json(latestApplication);
  } catch (error) {
    console.error("Error fetching latest application:", error);
    res.status(500).json({ message: "Failed to retrieve application." });
  }
});


// ======= Update Student Application ======= //
app.put('/api/applications/update', upload.fields([
  { name: 'signatureImage', maxCount: 1 },
  { name: 'idDocument', maxCount: 1 },
  { name: 'cvDocument', maxCount: 1 }
]), async (req, res) => {
  try {
    const email = req.body.email;
    const formData = { ...req.body };
    const files = req.files;

    if (!email) {
      return res.status(400).json({ message: "Email is required." });
    }

    // Get existing application data
    const [existingApp] = await pool.execute(
      'SELECT * FROM wil_application WHERE email = ?',
      [email]
    );

    if (existingApp.length === 0) {
      return res.status(404).json({ message: "Application not found." });
    }

    const existingData = existingApp[0];

    // Handle file paths: prefer uploaded file, then fallback to existing form value
    const signatureImage = files?.signatureImage?.[0]?.path || formData.signatureImage || existingData.signature_image;
    const idDocument = files?.idDocument?.[0]?.path || formData.idDocument || existingData.id_document;
    const cvDocument = files?.cvDocument?.[0]?.path || formData.cvDocument || existingData.cv_document;

    // Convert string 'true'/'false' or booleans to integers for MySQL (1 or 0)
    const declarations = {
      declaration_info1: formData.declarationInfo1 === 'true' || formData.declarationInfo1 === true ? 1 : existingData.declaration_info1,
      declaration_info2: formData.declarationInfo2 === 'true' || formData.declarationInfo2 === true ? 1 : existingData.declaration_info2,
      declaration_info3: formData.declarationInfo3 === 'true' || formData.declarationInfo3 === true ? 1 : existingData.declaration_info3
    };

    // Build dynamic update query based on what's provided in the form
    const updateFields = [];
    const updateValues = [];

    // Helper function to add field if it exists in formData and is different from existing
    const addFieldIfChanged = (fieldName, dbFieldName = null) => {
      dbFieldName = dbFieldName || fieldName;
      if (formData[fieldName] !== undefined && formData[fieldName] !== existingData[dbFieldName]) {
        updateFields.push(`${dbFieldName} = ?`);
        updateValues.push(formData[fieldName] || null);
      }
    };

    // Add all possible fields
    addFieldIfChanged('province');
    addFieldIfChanged('title');
    addFieldIfChanged('initials');
    addFieldIfChanged('surname');
    addFieldIfChanged('firstNames', 'first_names');
    addFieldIfChanged('studentNumber', 'student_number');
    addFieldIfChanged('levelOfStudy', 'level_of_study');
    addFieldIfChanged('race');
    addFieldIfChanged('gender');
    addFieldIfChanged('emailAddress', 'email');
    addFieldIfChanged('physicalAddress', 'physical_address');
    addFieldIfChanged('cellPhoneNumber', 'cell_phone_number');
    addFieldIfChanged('homeTown', 'home_town');
    addFieldIfChanged('municipalityName', 'municipality_name');
    addFieldIfChanged('townSituated', 'town_situated');
    addFieldIfChanged('contactPerson', 'contact_person');
    addFieldIfChanged('contactEmail', 'contact_email');
    addFieldIfChanged('telephoneNumber', 'telephone_number');
    addFieldIfChanged('contactCellPhone', 'contact_cell_phone');

    // Add declarations if changed
    if (formData.declarationInfo1 !== undefined && declarations.declaration_info1 !== existingData.declaration_info1) {
      updateFields.push('declaration_info_1 = ?');
      updateValues.push(declarations.declaration_info1);
    }
    if (formData.declarationInfo2 !== undefined && declarations.declaration_info2 !== existingData.declaration_info2) {
      updateFields.push('declaration_info_2 = ?');
      updateValues.push(declarations.declaration_info2);
    }
    if (formData.declarationInfo3 !== undefined && declarations.declaration_info3 !== existingData.declaration_info3) {
      updateFields.push('declaration_info_3 = ?');
      updateValues.push(declarations.declaration_info3);
    }

    // Add files if changed
    if (signatureImage !== existingData.signature_image) {
      updateFields.push('signature_image = ?');
      updateValues.push(signatureImage);
    }
    if (idDocument !== existingData.id_document) {
      updateFields.push('id_document = ?');
      updateValues.push(idDocument);
    }
    if (cvDocument !== existingData.cv_document) {
      updateFields.push('cv_document = ?');
      updateValues.push(cvDocument);
    }

    // If nothing to update
    if (updateFields.length === 0) {
      return res.status(200).json({ message: "No changes detected." });
    }

    // Always update the updated_at field
    updateFields.push('updated_at = NOW()');

    const query = `UPDATE wil_application SET ${updateFields.join(', ')} WHERE email = ?`;
    updateValues.push(email);

    await pool.execute(query, updateValues);

    // Clean up old files if new ones were uploaded
    if (files?.signatureImage && existingData.signature_image) {
      fs.unlink(existingData.signature_image, () => {});
    }
    if (files?.idDocument && existingData.id_document) {
      fs.unlink(existingData.id_document, () => {});
    }
    if (files?.cvDocument && existingData.cv_document) {
      fs.unlink(existingData.cv_document, () => {});
    }

    res.status(200).json({ message: "Application updated successfully!" });
  } catch (error) {
    console.error("Update error:", error);
    res.status(500).json({ message: "Failed to update application. Please try again." });
  }
});

// ======= Get All Student Application ======= //
app.get("/api/get-applications", async (req, res) => {
  try {
    const [rows] = await pool.execute("SELECT * FROM wil_application ORDER BY created_at DESC");
    res.json(rows);
  } catch (err) {
    console.error(err);
    res.status(500).json({ message: "Internal Server Error" });
  }
});

// ======= Delete a student's application form ======= //
app.delete("/api/delete-application/:id", async (req, res) => {
  const { id } = req.params;

  try {
    // Fetch the application to get file paths
    const [rows] = await pool.execute(
      "SELECT signature_image, id_document, cv_document FROM wil_application WHERE id = ?",
      [id]
    );

    if (rows.length === 0) {
      return res.status(404).json({ message: "Application not found." });
    }

    const app = rows[0];

    // Delete associated files if they exist
    const fileFields = ["signature_image", "id_document", "cv_document"];
    fileFields.forEach((field) => {
      if (app[field]) {
        const filePath = path.join(__dirname, app[field]);
        if (fs.existsSync(filePath)) {
          fs.unlinkSync(filePath);
        }
      }
    });

    // First, delete related event_attendance records to avoid foreign key constraint errors
    await pool.execute("DELETE FROM event_attendance WHERE student_id = ?", [id]);

    // Delete from database
    await pool.execute("DELETE FROM wil_application WHERE id = ?", [id]);

    res.status(200).json({ message: "Application deleted successfully." });
  } catch (error) {
    console.error("Error deleting application:", error);
    res.status(500).json({ message: "Failed to delete application." });
  }
});



// ======= Get All Daily Log Sheets ======= //
app.get("/api/daily-logsheets", async (req, res) => {
  try {
    // Fetch all rows from the daily_logsheet table
    const [rows] = await pool.execute(
      "SELECT * FROM daily_logsheet ORDER BY log_date DESC"
    );

    // Map the rows and filter out null values for each log sheet
    const logSheets = rows.map((row) => {
      const filteredRow = {};

      // Iterate through each key-value pair in the row
      for (const key in row) {
        // Skip null/undefined values except for special fields
        if (row[key] !== null && row[key] !== undefined) {
          // Handle special fields
          if (key === "student_signature" || key === "supervisor_signature") {
            // Only include signature URLs if file exists
            if (row[key]) {
              filteredRow[key] = `http://localhost:${port}/uploads/${row[key]}`;
            }
          }
          // Skip null activities and hours
          else if (key.startsWith("activity") || key.startsWith("hours")) {
            if (row[key] !== null) {
              filteredRow[key] = row[key];
            }
          }
          // Include all other non-null fields
          else {
            filteredRow[key] = row[key];
          }
        }
      }

      return filteredRow;
    });

    // Send the filtered log sheets as a JSON response
    res.status(200).json(logSheets);
  } catch (error) {
    console.error("Error fetching daily log sheets:", error);
    res.status(500).json({ message: "Failed to retrieve daily log sheets." });
  }
});

app.get("/api/logbook", async (req, res) => {
  try {
    // Get student_number from query parameters
    const { student_number } = req.query;

    if (!student_number) {
      return res.status(400).json({ message: "Student number is required" });
    }

    // Fetch only rows matching the student_number
    const [rows] = await pool.execute(
      "SELECT * FROM daily_logsheet WHERE student_number = ? ORDER BY log_date DESC",
      [student_number]
    );

    // Map the rows and filter out null values for each log sheet
    const logSheets = rows.map((row) => {
      const filteredRow = {};

      // Iterate through each key-value pair in the row
      for (const key in row) {
        // Skip null/undefined values except for special fields
        if (row[key] !== null && row[key] !== undefined) {
          // Handle special fields
          if (key === "student_signature" || key === "supervisor_signature") {
            // Only include signature URLs if file exists
            if (row[key]) {
              filteredRow[key] = `http://localhost:${port}/uploads/${row[key]}`;
            }
          }
          // Skip null activities and hours
          else if (key.startsWith("activity") || key.startsWith("hours")) {
            if (row[key] !== null) {
              filteredRow[key] = row[key];
            }
          }
          // Include all other non-null fields
          else {
            filteredRow[key] = row[key];
          }
        }
      }

      return filteredRow;
    });

    // Send the filtered log sheets as a JSON response
    res.status(200).json(logSheets);
  } catch (error) {
    console.error("Error fetching daily log sheets:", error);
    res.status(500).json({
      message: "Failed to retrieve daily log sheets.",
      error: error.message,
    });
  }
});

// ======= Update Daily Log Sheet ======= //
app.put(
  "/api/update-logsheets/:id",
  upload.fields([
    { name: "student_signature" },
    { name: "supervisor_signature" },
  ]),
  async (req, res) => {
    const { id } = req.params;

    // Only get the fields we actually want to update
    const { EHP_HI_Number } = req.body;

    // Handle file uploads
    const supervisor_signature = req.files["supervisor_signature"]
      ? req.files["supervisor_signature"][0].filename
      : null;

    try {
      // Build dynamic update query
      const updateFields = [];
      const params = [];

      if (EHP_HI_Number) {
        updateFields.push("EHP_HI_Number = ?");
        params.push(EHP_HI_Number);
      }

      if (supervisor_signature) {
        updateFields.push("supervisor_signature = ?");
        params.push(supervisor_signature);
      }

      // Add updated_at timestamp
      updateFields.push("created_at = CURRENT_TIMESTAMP");

      // If no valid fields to update
      if (updateFields.length === 0) {
        return res.status(400).json({ error: "No valid fields to update" });
      }

      const query = `UPDATE daily_logsheet 
        SET ${updateFields.join(", ")} 
        WHERE id = ?`;

      params.push(id);

      const [result] = await pool.execute(query, params);

      res.status(200).json({ message: "Logsheet updated successfully!" });
    } catch (error) {
      console.error("Update error:", error);
      res.status(500).json({ error: "Failed to update logsheet" });
    }
  }
);

// ======= Sign and update a logsheet =======//
app.put(
  "/api/sign-logsheets/:id",
  upload.fields([
    { name: "supervisor_signature", maxCount: 1 },
    { name: "EHP_HI_Number", maxCount: 1 },
  ]),
  async (req, res) => {
    const { id } = req.params;

    // Debug logs
    console.log("Request Body:", req.body);
    console.log("Files received:", req.files);

    const supervisor_signature =
      req.files["supervisor_signature"]?.[0]?.filename || null;
    const { ehp_hi_number } = req.body;

    console.log("Parsed Fields:", { ehp_hi_number, supervisor_signature });

    // Prepare dynamic SQL query
    let setClause = [];
    let params = [];

    if (ehp_hi_number) {
      setClause.push("EHP_HI_Number = ?");
      params.push(ehp_hi_number);
    }
    if (supervisor_signature) {
      setClause.push("supervisor_signature = ?");
      params.push(supervisor_signature);
    }

    setClause.push("created_at = NOW()");
    params.push(id);

    const query = `UPDATE daily_logsheet SET ${setClause.join(
      ", "
    )} WHERE id = ?`;

    try {
      const [result] = await pool.execute(query, params);

      console.log("Update Result:", {
        affectedRows: result.affectedRows,
        changedRows: result.changedRows,
      });

      if (result.affectedRows === 0) {
        return res.status(404).json({
          error: "No record updated - ID may not exist",
          attemptedId: id,
        });
      }

      res.status(200).json({
        success: true,
        message: "Logsheet updated successfully!",
        changes: result.affectedRows,
        signatureFile: supervisor_signature,
      });
    } catch (error) {
      console.error("Full Error:", {
        message: error.message,
        code: error.code,
        sqlState: error.sqlState,
        sqlMessage: error.sqlMessage,
        stack: error.stack,
      });
      res.status(500).json({
        error: "Database update failed",
        details: {
          code: error.code,
          sqlState: error.sqlState,
          message: error.sqlMessage || error.message,
        },
      });
    }
  }
);

// ======= One  Get existing logsheet
app.get("/api/get-logsheet/:student_number/:log_date", async (req, res) => {
  try {
    const { student_number, log_date } = req.params;

    const [rows] = await pool.execute(
      `SELECT * FROM daily_logsheet 
       WHERE student_number = ? AND log_date = ? ORDER BY created_at DESC LIMIT 1`,
      [student_number, log_date]
    );

    if (rows.length === 0) {
      return res.status(404).json({ message: "Logsheet not found" });
    }

    res.status(200).json(rows[0]);
  } catch (error) {
    console.error("Error fetching logsheet:", error);
    res
      .status(500)
      .json({ message: "Failed to fetch logsheet", error: error.message });
  }
});

// ======= One Update logsheet ======= //
app.put(
  "/api/update-logsheet",
  upload.fields([
    { name: "student_signature", maxCount: 1 },
    { name: "supervisor_signature", maxCount: 1 },
  ]),
  async (req, res) => {
    try {
      const {
        student_number,
        log_date,
        description,
        situation_description,
        situation_evaluation,
        situation_interpretation,
        date_stamp,
      } = req.body;

      // Verify logsheet exists
      const [existing] = await pool.execute(
        `SELECT id FROM daily_logsheet 
         WHERE student_number = ? AND log_date = ?`,
        [student_number, log_date]
      );

      if (existing.length === 0) {
        return res.status(404).json({ message: "Logsheet not found" });
      }

      // Build dynamic update query
      let updateQuery = `UPDATE daily_logsheet SET 
        description = ?,
        situation_description = ?,
        situation_evaluation = ?,
        situation_interpretation = ?,
        date_stamp = ?`;

      const values = [
        description,
        situation_description,
        situation_evaluation,
        situation_interpretation,
        date_stamp,
      ];

      // Handle activities
      for (let i = 1; i <= 14; i++) {
        if (req.body[`activity${i}`]) {
          updateQuery += `, activity${i} = ?, hours${i} = ?`;
          values.push(req.body[`activity${i}`], req.body[`hours${i}`] || 0);
        }
      }

      // Handle signatures
      if (req.files["student_signature"]) {
        updateQuery += `, student_signature = ?`;
        values.push(req.files["student_signature"][0].filename);
      }

      updateQuery += ` WHERE id = ?`;
      values.push(existing[0].id);

      await pool.execute(updateQuery, values);

      res.status(200).json({ message: "Logsheet updated successfully" });
    } catch (error) {
      console.error("Error updating logsheet:", error);
      res.status(500).json({
        message: "Failed to update logsheet",
        error: error.message,
      });
    }
  }
);

// ======= UPDATE WIL APPLICATION STATUS ======= //
// Generate random 8-character code
function generateCode() {
  return crypto.randomBytes(4).toString("hex").toUpperCase();
}

// Email sending functions
async function sendAcceptanceEmail(to, firstName, code) {
  const mailOptions = {
    from: process.env.EMAIL_FROM,
    to: to,
    subject: "Your Application Has Been Successfully Accepted",
    text:
      `Dear ${firstName},\n\n` +
      `Congratulations! Your Student Application Form For Work Integration Learning Placements has been accepted.\n\n` +
      `Your registration code is: ${code}\n\n` +
      `Please use this code to signup on our system.\n\n` +
      `Best regards,\n` +
      `MUT FACULTY OF NATURAL SCIENCES: DEPARTMENT OF ENVIRONMENTAL HEALTH`,
  };

  try {
    await transporter.sendMail(mailOptions);
    console.log(`Acceptance email sent to ${to}`);
  } catch (emailError) {
    console.error("Error sending acceptance email:", emailError);
    throw new Error("Status updated but failed to send email");
  }
}

async function sendRejectionEmail(to, firstName) {
  const mailOptions = {
    from: process.env.EMAIL_FROM,
    to: to,
    subject: "Your Application Been unfortunately Rejected",
    text:
      `Dear ${firstName},\n\n` +
      `We regret to inform you that your student application form for Work Integration Learning Placements has not been accepted.\n\n` +
      `We encourage you to apply again in the future.\n\n` +
      `Best regards,\n` +
      `MUT FACULTY OF NATURAL SCIENCES: DEPARTMENT OF ENVIRONMENTAL HEALTH`,
  };

  try {
    await transporter.sendMail(mailOptions);
    console.log(`Rejection email sent to ${to}`);
  } catch (emailError) {
    console.error("Error sending rejection email:", emailError);
    throw new Error("Status updated but failed to send email");
  }
}

function generateRandomCode() {
  return Math.random().toString(36).slice(2, 10).toUpperCase();
}

// ======= UPDATE WIL APPLICATION STATUS ======= //
app.put("/api/update-status/:id", async (req, res) => {
  const { id } = req.params;
  const { status } = req.body;

  console.log(`Updating status for application ${id} to ${status}`);

  // Validate input
  if (!status || !["Pending", "Accepted", "Rejected"].includes(status)) {
    return res.status(400).json({
      success: false,
      message: "Invalid status value",
    });
  }

  let connection;
  try {
    connection = await pool.getConnection();
    await connection.beginTransaction();

    // 1. Get application details
    const [application] = await connection.execute(
      `SELECT id, first_names, surname, email, student_number, level_of_study 
       FROM wil_application 
       WHERE id = ?`,
      [id]
    );

    if (application.length === 0) {
      await connection.rollback();
      return res.status(404).json({
        success: false,
        message: "Application not found",
      });
    }

    const appData = application[0];

    // 2. Update status
    const [updateResult] = await connection.execute(
      `UPDATE wil_application 
       SET status = ?, updated_at = NOW() 
       WHERE id = ?`,
      [status, id]
    );

    if (updateResult.affectedRows === 0) {
      await connection.rollback();
      return res.status(500).json({
        success: false,
        message: "No rows were updated",
      });
    }

    // 3. If Accepted, generate code, store it, and send email
    let generatedCode = null;
    if (status === "Accepted") {
      generatedCode = generateRandomCode();

      // Store code
      await connection.execute(
        `INSERT INTO signup_codes 
         (application_id, code, first_names, surname, student_number, level_of_study, email) 
         VALUES (?, ?, ?, ?, ?, ?, ?)`,
        [
          id,
          generatedCode,
          appData.first_names,
          appData.surname,
          appData.student_number,
          appData.level_of_study,
          appData.email,
        ]
      );

      // Send email
      await sendAcceptanceEmail(
        appData.email,
        appData.first_names,
        generatedCode
      );
    } else if (status === "Rejected") {
      // Send rejection email
      await sendRejectionEmail(appData.email, appData.first_names);
    }

    await connection.commit();

    res.status(200).json({
      success: true,
      message: "Status updated successfully",
      newStatus: status,
      code: generatedCode,
      changes: updateResult.affectedRows,
    });
  } catch (error) {
    console.error("Database error:", error);
    if (connection) await connection.rollback();

    res.status(500).json({
      success: false,
      message: "Database operation failed",
      errorDetails: error.message,
    });
  } finally {
    if (connection) connection.release();
  }
});

// Validate signup code API
app.post("/api/validate-signup-code", async (req, res) => {
  const { code } = req.body;

  // Debug: Log the incoming code
  console.log("Received code for validation:", code);

  if (!code) {
    console.log("Validation failed: No code provided");
    return res.status(400).json({
      success: false,
      message: "Code is required",
    });
  }

  try {
    // Debug: Log the database query
    console.log("Querying database for code:", code);

    const [rows] = await pool.execute(
      `SELECT s.*, 
       (SELECT 1 FROM blocked_signups WHERE email = s.email LIMIT 1) AS is_blocked
       FROM signup_codes s 
       WHERE s.code = ?`,
      [code]
    );

    // Debug: Log the query results
    console.log("Database returned:", rows);

    if (rows.length === 0) {
      console.log("Validation failed: Code not found in database");
      return res.json({
        success: false,
        message: "Invalid code",
      });
    }

    const codeEntry = rows[0];

    // Debug: Log the found code entry
    console.log("Found code entry:", {
      code: codeEntry.code,
      email: codeEntry.email,
      is_blocked: codeEntry.is_blocked,
    });

    if (codeEntry.is_blocked) {
      console.log("Validation failed: Email is blocked");
      return res.json({
        success: false,
        message: "This email is blocked from signing up",
      });
    }

    console.log("Validation successful for code:", code);
    return res.json({
      success: true,
      message: "Valid code",
    });
  } catch (error) {
    console.error("Error validating code:", error);
    return res.status(500).json({
      success: false,
      message: "Server error during validation",
    });
  }
});

// Block the signup email after 3 failed attempts
app.post("/api/block-signup-email", async (req, res) => {
  const { email } = req.body;

  if (!email) {
    return res.status(400).json({
      success: false,
      message: "Email is required",
    });
  }

  try {
    // Insert into blocked_signups table
    const [result] = await pool.execute(
      "INSERT INTO blocked_signups (email) VALUES (?)",
      [email]
    );

    // Successfully blocked the email
    return res.status(200).json({
      success: true,
      message: "Email has been blocked",
    });
  } catch (error) {
    console.error("Error blocking email:", error);
    return res.status(500).json({
      success: false,
      message: "Server error",
    });
  }
});

// Add guest lecture
// POST endpoint
app.post("/api/guest-lectures", upload.single("document"), async (req, res) => {
  try {
    const {
      title,
      guest_name,
      event_type,
      event_date,
      register_status, // ✅ New field
    } = req.body;

    if (!title || !guest_name || !event_type || !event_date || !register_status) {
      return res.status(400).json({
        message: "Title, Guest name, event type, date, and register status are required",
      });
    }

    if (!req.file) {
      return res.status(400).json({ message: "Document is required" });
    }

    const document_path = `uploads/${req.file.filename}`;
    const created_by = req.user?.id || 1;

    const connection = await pool.getConnection();
    try {
      await connection.beginTransaction();

      await connection.execute(
        `INSERT INTO guest_lectures 
          (title, guest_name, event_type, event_date, register_status, document_path, created_at)
          VALUES (?, ?, ?, ?, ?, ?, ?)`,
        [
          title,
          guest_name,
          event_type,
          new Date(event_date),
          register_status,          // ✅ Include in query params
          document_path,
          created_by,
        ]
      );

      await connection.commit();
      res.status(201).json({
        message: "Event created successfully",
        documentPath: document_path,
      });
    } catch (err) {
      await connection.rollback();
      fs.unlinkSync(req.file.path);
      console.error("Database error:", err);
      res.status(500).json({ message: "Database operation failed" });
    } finally {
      connection.release();
    }
  } catch (err) {
    console.error("Server error:", err);
    res.status(500).json({ message: "Internal server error" });
  }
});

// ======= Get All Guest Lectures ======= //
app.get("/api/upcoming-events", async (req, res) => {
  try {
    const [rows] = await pool.execute(
      "SELECT * FROM guest_lectures ORDER BY event_date DESC"
    );

    const lectures = rows.map((lecture) => ({
      id: lecture.id,
      title: lecture.title,
      guest_name: lecture.guest_name,
      event_type: lecture.event_type,
      event_date: lecture.event_date.toISOString().split("T")[0], // Format date
      document_path: lecture.document_path,
      register_status: lecture.register_status || 'Not Set', // ✅ Include this line
    }));

    res.status(200).json({
      success: true,
      message: "Guest lectures retrieved successfully",
      data: lectures,
    });
  } catch (err) {
    console.error("Database error retrieving guest lectures:", err);
    res.status(500).json({
      success: false,
      message: "Internal server error",
    });
  }
});

// Toggle the register_status of a guest lecture by ID
app.put("/api/guest-lecture/toggle-status/:id", async (req, res) => {
  const { id } = req.params;

  try {
    // Step 1: Get current status
    const [rows] = await pool.execute(
      "SELECT register_status FROM guest_lectures WHERE id = ?",
      [id]
    );

    if (rows.length === 0) {
      return res.status(404).json({ success: false, message: "Lecture not found" });
    }

    const currentStatus = rows[0].register_status;
    const newStatus = currentStatus === "active" ? "inactive" : "active";

    // Step 2: Update the status
    await pool.execute(
      "UPDATE guest_lectures SET register_status = ? WHERE id = ?",
      [newStatus, id]
    );

    res.status(200).json({
      success: true,
      message: `Lecture status toggled to '${newStatus}'`,
      newStatus,
    });
  } catch (error) {
    console.error("Error toggling register_status:", error);
    res.status(500).json({
      success: false,
      message: "Internal server error",
    });
  }
});


// ======= Get Guest Lecture by ID ======= //
app.delete("/api/delete-event/:id", async (req, res) => {
  const { id } = req.params;

  if (!id) {
    return res.status(400).json({
      success: false,
      message: "ID is required",
    });
  }

  try {
    // Fetch the record to get the document path
    const [rows] = await pool.execute(
      "SELECT document_path FROM guest_lectures WHERE id = ?",
      [id]
    );
    if (rows.length === 0) {
      return res.status(404).json({
        success: false,
        message: "Record not found",
      });
    }

    const documentPath = rows[0].document_path;

    // Delete the record
    await pool.execute("DELETE FROM guest_lectures WHERE id = ?", [id]);

    // Delete the associated file from the server
    if (documentPath && fs.existsSync(documentPath)) {
      fs.unlinkSync(documentPath);
    }

    res.status(200).json({
      success: true,
      message: "Guest lecture deleted successfully",
    });
  } catch (err) {
    console.error("Database error deleting guest lecture:", err);
    res.status(500).json({
      success: false,
      message: "Internal server error",
    });
  }
});

// ======= Create an Event Code ======= //
app.post("/api/create-event-code", async (req, res) => {
  const { guest_name, guest_email } = req.body;

  // Validate input
  if (!guest_name || !guest_email) {
    return res.status(400).json({
      success: false,
      message: "Guest name and email are required",
    });
  }

  try {
    // Generate a random 6-character alphanumeric event code
    const generateEventCode = () => {
      const chars =
        "ABCDEFGHIJKLMNOPQRSTUVWXYZabcdefghijklmnopqrstuvwxyz0123456789";
      let code = "";
      for (let i = 0; i < 6; i++) {
        code += chars.charAt(Math.floor(Math.random() * chars.length));
      }
      return code;
    };

    let event_code = generateEventCode();

    // Check if the generated event code already exists
    let [existingCodes] = await pool.execute(
      "SELECT * FROM event_codes WHERE event_code = ?",
      [event_code]
    );

    // Regenerate the code if it already exists
    while (existingCodes.length > 0) {
      event_code = generateEventCode();
      [existingCodes] = await pool.execute(
        "SELECT * FROM event_codes WHERE event_code = ?",
        [event_code]
      );
    }

    // Insert the new event code
    await pool.execute(
      "INSERT INTO event_codes (event_code, guest_name, guest_email) VALUES (?, ?, ?)",
      [event_code, guest_name, guest_email]
    );

    // Send the event code via email
    await sendEventCodeEmail(guest_email, guest_name, event_code);

    res.status(201).json({
      success: true,
      message: `Event code created successfully and emailed to ${guest_email}`,
      data: { event_code }, // Return the generated event code
    });
  } catch (err) {
    console.error("Database error during event code creation:", err);
    res.status(500).json({
      success: false,
      message: err.message || "Internal server error",
    });
  }
});

// =======  sending Email to guest with event codes
async function sendEventCodeEmail(to, guestName, eventCode) {
  const mailOptions = {
    from: process.env.EMAIL_FROM, // Sender email address
    to: to, // Recipient email address
    subject: "Your Event Code",
    text:
      `Dear ${guestName},\n\n` +
      `Thank you for the upcoming event you will be hosting for our students.\n\n` +
      `Your event code is: ${eventCode}\n\n` +
      `Please keep this code safe as you will need it to create the event on our application\n\n` +
      `Best regards,\n` +
      `MUT FACULTY OF NATURAL SCIENCES: DEPARTMENT OF ENVIRONMENTAL HEALTH`,
  };

  try {
    await transporter.sendMail(mailOptions);
    console.log(`Event code email sent to ${to}`);
  } catch (emailError) {
    console.error("Error sending event code email:", emailError);
    throw new Error("Event code created but failed to send email");
  }
}

// =======  Validate Event Code ======= //
app.post("/api/validate-event-code", async (req, res) => {
  const { code } = req.body;

  console.log("Received code for validation:", code);

  if (!code || code.trim() === "") {
    console.log("Validation failed: No code provided");
    return res.status(400).json({
      success: false,
      message: "Code is required",
    });
  }

  try {
    console.log("Querying database for code:", code);

    const [rows] = await pool.execute(
      "SELECT * FROM event_codes WHERE event_code = ?",
      [code]
    );

    if (rows.length > 0) {
      console.log("Validation successful: Code found");
      return res.status(200).json({
        success: true,
        message: "Code is valid",
        data: rows[0], // Return the associated guest details
      });
    } else {
      console.log("Validation failed: Code not found");
      return res.status(404).json({
        success: false,
        message: "Invalid code",
      });
    }
  } catch (err) {
    console.error("Database error during code validation:", err);
    return res.status(500).json({
      success: false,
      message: "Internal server error",
    });
  }
});

// Submit Declaration Letter
app.post(
  "/api/submit-declaration-letter",
  upload.fields([{ name: "supervisor_signature", maxCount: 1 }]),
  async (req, res) => {
    try {
      const {
        declarationDate,
        supervisorName,
        employerName,
        position,
        hiNumber,
        studentNumber,
        studentName,
        startDate,
        endDate,
        workEthic,
        timeliness,
        attitude,
        dress,
        interaction,
        responsibility,
        reportWriting,
        generalComments,
        signatureDate,
      } = req.body;

      // Validate required fields
      if (
        !supervisorName ||
        !employerName ||
        !position ||
        !hiNumber ||
        !studentName ||
        !studentNumber ||
        !startDate ||
        !endDate ||
        !workEthic ||
        !timeliness ||
        !attitude ||
        !dress ||
        !interaction ||
        !responsibility ||
        !reportWriting
      ) {
        return res.status(400).json({
          message:
            "Missing required fields. Please provide all required information.",
        });
      }

      // Validate date range
      if (new Date(startDate) > new Date(endDate)) {
        return res.status(400).json({
          message: "End date must be after start date.",
        });
      }

      // Access uploaded file
      const supervisorSignature =
        req.files["supervisor_signature"]?.[0]?.filename;

      // Prepare SQL query
      const sql = `
  INSERT INTO declaration_letters (
    declaration_date,
    student_number,
    supervisor_name,
    employer_name,
    position,
    hi_number,
    student_name,
    start_date,
    end_date,
    work_ethic,
    timeliness,
    attitude,
    dress,
    interaction,
    responsibility,
    report_writing,
    general_comments,
    supervisor_signature,
    signature_date
  ) VALUES (?, ?, ?, ?, ?, ?, ?, ?, ?, ?, ?, ?, ?, ?, ?, ?, ?, ?, ?)
`;

      const values = [
        declarationDate,
        studentNumber,
        supervisorName,
        employerName,
        position,
        hiNumber,
        studentName,
        startDate,
        endDate,
        workEthic,
        timeliness,
        attitude,
        dress,
        interaction,
        responsibility,
        reportWriting,
        generalComments || null,
        supervisorSignature || null,
        signatureDate,
      ];

      // Execute query
      await pool.execute(sql, values);

      // Return success response
      res.status(200).json({ message: "Declaration submitted successfully!" });
    } catch (error) {
      console.error("Error submitting declaration:", error);
      res.status(500).json({
        message: "Failed to submit declaration",
        error: error.message,
      });
    }
  }
);

// ======= Get All Declaration Letters ======= //
app.get("/api/declaration-letters", async (req, res) => {
  try {
    // Fetch all rows from the declaration_letters table ordered by declaration_date DESC
    const [rows] = await pool.execute(`
      SELECT * FROM declaration_letters
      ORDER BY declaration_date DESC
    `);

    const declarationLetters = rows.map((row) => {
      const filteredRow = {};

      for (const key in row) {
        if (row[key] !== null && row[key] !== undefined) {
          if (key === "supervisor_signature") {
            if (row[key]) {
              filteredRow[key] = `http://localhost:${port}/uploads/${row[key]}`;
            }
          } else {
            filteredRow[key] = row[key];
          }
        }
      }

      return filteredRow;
    });

    res.status(200).json(declarationLetters);
  } catch (error) {
    console.error("Error fetching declaration letters:", error);
    res
      .status(500)
      .json({ message: "Failed to retrieve declaration letters." });
  }
});

// Get declaration letter by email
app.get("/api/letters/:student_number", async (req, res) => {
  const student_number = req.params.student_number;

  try {
    // Query only the declaration letter for the given student number
    const [rows] = await pool.execute(
      "SELECT * FROM declaration_letters WHERE student_number = ?",
      [student_number]
    );

    if (rows.length === 0) {
      return res.status(404).json({
        message: "Declaration letter not found for this student number.",
      });
    }

    // Prepare the result with file URL if present
    const filteredRow = {};
    const row = rows[0]; // expecting only one match per student

    for (const key in row) {
      if (row[key] !== null && row[key] !== undefined) {
        if (key === "supervisor_signature") {
          filteredRow[key] = `http://localhost:${port}/uploads/${row[key]}`;
        } else {
          filteredRow[key] = row[key];
        }
      }
    }

    res.status(200).json(filteredRow);
  } catch (error) {
    console.error("Error fetching declaration letter:", error);
    res.status(500).json({ message: "Failed to retrieve declaration letter." });
  }
});

// Add this DELETE endpoint
app.delete("/api/del-declaration-letters/:id", async (req, res) => {
  try {
    const { id } = req.params;

    // Verify ID is valid
    if (!id || isNaN(id)) {
      return res.status(400).json({
        success: false,
        message: "Invalid declaration ID",
      });
    }

    // Verify logsheet exists
    const [rows] = await pool.execute(
      "SELECT supervisor_signature FROM declaration_letters WHERE id = ?",
      [id]
    );

    if (rows.length === 0) {
      return res
        .status(404)
        .json({ message: "Declaration letters not found." });
    }

    const letter = rows[0];

    // Delete associated signature files
    if (letter.supervisor_signature) {
    }

    if (letter.supervisor_signature) {
      const supervisorSigPath = path.join(
        __dirname,
        "uploads",
        letter.supervisor_signature
      );
      if (fs.existsSync(supervisorSigPath)) {
        fs.unlinkSync(supervisorSigPath);
      }
    }

    // Delete from database
    await pool.execute("DELETE FROM declaration_letters WHERE id = ?", [id]);

    res
      .status(200)
      .json({ message: "Declaration letter deleted successfully." });
  } catch (error) {
    console.error("Error deleting logsheet:", error);
    res.status(500).json({ message: "Failed to delete declaration letter." });
  }
});

// GET /api/profile/:email
// In your Node.js backend (server.js or similar)
app.get("/api/profile/:email", async (req, res) => {
  try {
    const { email } = req.params;

    const [rows] = await pool.execute(
      `SELECT 
        title, 
        first_names AS fullNames, 
        surname,
        cv_document AS cvDocument,
        id_document AS idDocument
       FROM wil_application 
       WHERE email = ?`,
      [email]
    );

    if (rows.length === 0) {
      return res.status(404).json({
        success: false,
        message: "Profile not found",
      });
    }

    const profileData = {
      ...rows[0],
      cvDocument: rows[0].cvDocument
        ? `${req.protocol}://${req.get("host")}/${rows[0].cvDocument}`
        : null,
      idDocument: rows[0].idDocument
        ? `${req.protocol}://${req.get("host")}/${rows[0].idDocument}`
        : null,
    };

    res.status(200).json({
      success: true,
      data: profileData,
    });
  } catch (error) {
    console.error("Error fetching profile:", error);
    res.status(500).json({
      success: false,
      message: "Failed to fetch profile",
    });
  }
});

// PUT /api/profile/:studentNumber
app.put(
  "/api/profile/:email",
  upload.fields([
    { name: "cvDocument", maxCount: 1 },
    { name: "idDocument", maxCount: 1 },
  ]),
  async (req, res) => {
    try {
      const { email } = req.params;
      const { title, fullNames, surname } = req.body;

      // Debugging
      console.log("Incoming update for email:", email);
      console.log("Body:", req.body);
      console.log("Files:", req.files);

      if (!email) {
        return res.status(400).json({
          success: false,
          message: "Email is required",
        });
      }

      const updateFields = [];
      const values = [];

      if (title) {
        updateFields.push("title = ?");
        values.push(title);
      }

      if (fullNames) {
        updateFields.push("first_names = ?");
        values.push(fullNames);
      }

      if (surname) {
        updateFields.push("surname = ?");
        values.push(surname);
      }

      // Check for uploaded files and add their paths
      if (req.files) {
        if (req.files["cvDocument"]) {
          const cvPath = path.join(
            "uploads",
            req.files["cvDocument"][0].filename
          );
          updateFields.push("cv_document = ?");
          values.push(cvPath);
        }

        if (req.files["idDocument"]) {
          const idPath = path.join(
            "uploads",
            req.files["idDocument"][0].filename
          );
          updateFields.push("id_document = ?");
          values.push(idPath);
        }
      }

      if (updateFields.length === 0) {
        return res.status(400).json({
          success: false,
          message: "No fields provided for update",
        });
      }

      values.push(email);

      const query = `
        UPDATE wil_application 
        SET ${updateFields.join(", ")}
        WHERE email = ?
      `;

      const [result] = await pool.execute(query, values);

      if (result.affectedRows === 0) {
        return res.status(404).json({
          success: false,
          message: "Profile not found",
        });
      }

      res.status(200).json({
        success: true,
        message: "Profile updated successfully",
        updatedFields: updateFields.map((f) => f.split(" = ")[0]),
      });
    } catch (error) {
      console.error("Error updating profile:", error);
      res.status(500).json({
        success: false,
        message: "Failed to update profile",
        error:
          process.env.NODE_ENV === "development" ? error.message : undefined,
      });
    }
  }
);

// Update password in both tables using email
app.put("/api/profile/:email/password", async (req, res) => {
  try {
    const { email } = req.params;
    const { currentPassword, newPassword } = req.body;

    // 1. Find user by email from student_users
    const [studentResult] = await pool.execute(
      "SELECT password FROM student_users WHERE email = ?",
      [email]
    );

    if (studentResult.length === 0) {
      return res.status(404).json({
        success: false,
        message: "User not found in student_users table",
      });
    }

    // 2. Compare current password
    const isMatch = await bcrypt.compare(
      currentPassword,
      studentResult[0].password
    );
    if (!isMatch) {
      return res.status(401).json({
        success: false,
        message: "Current password is incorrect",
      });
    }

    // 3. Hash new password
    const hashedPassword = await bcrypt.hash(newPassword, 10);

    // 4. Update password in both tables
    await Promise.all([
      pool.execute("UPDATE student_users SET password = ? WHERE email = ?", [
        hashedPassword,
        email,
      ]),
      pool.execute("UPDATE users SET password = ? WHERE email = ?", [
        hashedPassword,
        email,
      ]),
    ]);

    res.status(200).json({
      success: true,
      message: "Password updated in both student_users and users tables",
    });
  } catch (error) {
    console.error("Error updating password:", error);
    res.status(500).json({
      success: false,
      message: "Failed to update password",
    });
  }
});

// Get declaration letter by email
app.get("/api/letters/:email", async (req, res) => {
  const email = req.params.email;

  try {
    // Query only the declaration letter for the given email
    const [rows] = await pool.execute(
      "SELECT * FROM declaration_letters WHERE email = ?",
      [email]
    );

    if (rows.length === 0) {
      return res
        .status(404)
        .json({ message: "Declaration letter not found for this email." });
    }

    // Prepare the result with file URL if present
    const filteredRow = {};
    const row = rows[0]; // since we're expecting only one match per email

    for (const key in row) {
      if (row[key] !== null && row[key] !== undefined) {
        if (key === "supervisor_signature") {
          filteredRow[key] = `http://localhost:${port}/uploads/${row[key]}`;
        } else {
          filteredRow[key] = row[key];
        }
      }
    }

    res.status(200).json(filteredRow);
  } catch (error) {
    console.error("Error fetching declaration letter:", error);
    res.status(500).json({ message: "Failed to retrieve declaration letter." });
  }
});

// Get Student name and surname by student number
app.get("/api/student/:studentNumber", async (req, res) => {
  const studentNumber = req.params.studentNumber;

  try {
    const [results] = await pool.execute(
      "SELECT first_names, surname FROM wil_application WHERE student_number = ?",
      [studentNumber]
    );

    if (results.length === 0) {
      return res.status(404).json({ message: "Student not found" });
    }

    const student = results[0];
    res.status(200).json({
      fullName: `${student.first_names} ${student.surname}`, // ✅ fixed here
    });
  } catch (error) {
    console.error("Error retrieving student:", error);
    res.status(500).json({ message: "Failed to retrieve student" });
  }
});

// POST: Submit or Update Student Reflection
app.post("/api/submit-reflection", async (req, res) => {
  try {
    const {
      studentNumber,
      studentName,
      levelOfStudy,
      feeling,
      success,
      challenges,
      perspectiveChange,
      suggestions,
    } = req.body;

    // Validate input
    if (
      !studentNumber ||
      !studentName ||
      !levelOfStudy ||
      !feeling ||
      !success ||
      !challenges ||
      !perspectiveChange ||
      !suggestions
    ) {
      return res.status(400).json({ message: "All fields are required." });
    }

    // Check if record already exists (using all three identifiers)
    const checkSql = `
      SELECT * FROM student_reflections 
      WHERE student_number = ? 
      AND student_name = ? 
      AND level_of_study = ?
    `;
    const [rows] = await pool.execute(checkSql, [
      studentNumber,
      studentName,
      levelOfStudy,
    ]);

    if (rows.length > 0) {
      // Record exists - update it
      const updateSql = `
        UPDATE student_reflections
        SET 
          feeling = ?, 
          success = ?, 
          challenges = ?,
          perspective_change = ?, 
          suggestions = ?,
          created_at = CURRENT_TIMESTAMP
        WHERE student_number = ?
        AND student_name = ?
        AND level_of_study = ?
      `;
      const updateValues = [
        feeling,
        success,
        challenges,
        perspectiveChange,
        suggestions,
        studentNumber,
        studentName,
        levelOfStudy,
      ];

      await pool.execute(updateSql, updateValues);
      return res
        .status(200)
        .json({ message: "Reflection updated successfully!" });
    } else {
      // Record does not exist - insert new one
      const insertSql = `
        INSERT INTO student_reflections (
          student_number, 
          student_name, 
          level_of_study,
          feeling, 
          success, 
          challenges,
          perspective_change, 
          suggestions
        ) VALUES (?, ?, ?, ?, ?, ?, ?, ?)
      `;
      const insertValues = [
        studentNumber,
        studentName,
        levelOfStudy,
        feeling,
        success,
        challenges,
        perspectiveChange,
        suggestions,
      ];

      await pool.execute(insertSql, insertValues);
      return res
        .status(200)
        .json({ message: "Reflection submitted successfully!" });
    }
  } catch (err) {
    console.error("Error processing reflection:", err);
    res
      .status(500)
      .json({ message: "Failed to process reflection", error: err.message });
  }
});

// GET: Last student's reflection (most recent by created_at)
app.get("/api/reflection/:studentNumber", async (req, res) => {
  try {
    const { studentNumber } = req.params;
    const sql = `
      SELECT * FROM student_reflections 
      WHERE student_number = ? 
      ORDER BY created_at DESC 
      LIMIT 1
    `;
    const [rows] = await pool.execute(sql, [studentNumber]);

    if (rows.length === 0) {
      return res
        .status(404)
        .json({ message: "No reflection found for this student." });
    }

    res.status(200).json(rows[0]);
  } catch (err) {
    console.error("Error fetching reflection:", err);
    res
      .status(500)
      .json({ message: "Failed to fetch reflection", error: err.message });
  }
});

// GET: Fetch all reflections ordered by latest
app.get("/api/reflections", async (req, res) => {
  try {
    const [rows] = await pool.execute("SELECT * FROM student_reflections ORDER BY created_at DESC");

    if (!Array.isArray(rows) || rows.length === 0) {
      return res.status(404).json({ message: "No reflections found." });
    }

    res.status(200).json(rows);
  } catch (error) {
    console.error("Error fetching reflections:", error);
    res.status(500).json({ message: "Failed to fetch reflections." });
  }
});

// GET: Fetch all reflections ordered by latest
app.get("/api/reflections/:id", async (req, res) => {
  const { id } = req.params;
  try {
    const [rows] = await pool.execute("SELECT * FROM student_reflections WHERE id = ?", [id]);
    if (rows.length > 0) {
      res.json(rows[0]);
    } else {
      res.status(404).json({ message: "Reflection not found" });
    }
  } catch (error) {
    console.error("Error fetching reflection by ID:", error);
    res.status(500).json({ message: "Server error" });
  }
});

// GET: Fetch reflections by id
app.get('/api/reflection/:studentNumber', async (req, res) => {
  const studentNumber = req.params.studentNumber;

  try {
    const [rows] = await pool.execute(
      'SELECT * FROM student_reflections WHERE student_number = ?',
      [studentNumber]
    );

    if (rows.length === 0) {
      return res.status(404).json({ message: 'Reflection not found' });
    }

    res.json(rows[0]);
  } catch (error) {
    console.error('Error fetching reflection:', error);
    res.status(500).json({ message: 'Server error' });
  }
});

// DELETE: Delete a reflection by ID
app.delete("/api/reflections/:id", async (req, res) => {
  const { id } = req.params;

  try {
    const [result] = await pool.execute(
      "DELETE FROM student_reflections WHERE id = ?",
      [id]
    );

    if (result.affectedRows === 0) {
      return res.status(404).json({ message: "Reflection not found" });
    }

    res.status(200).json({ message: "Reflection deleted successfully!" });
  } catch (err) {
    console.error("Error deleting reflection:", err);
    res.status(500).json({ message: "Failed to delete reflection" });
  }
});

// ======= Submit placement for a student ======= //
app.post("/api/submit-placement", async (req, res) => {
  try {
    const {
      studentNumber,
      studentName,
      supervisor,
      municipality,
      email,
      cellNumber,
      hospital,
      abattoir,
    } = req.body;

    // Validate required fields
    if (
      !studentNumber ||
      !studentName ||
      !supervisor ||
      !municipality ||
      !email ||
      !cellNumber
    ) {
      return res.status(400).json({ message: "Required fields are missing." });
    }

    // Check if a placement record exists for the student
    const checkSql = `SELECT * FROM student_placements WHERE student_number = ?`;
    const [rows] = await pool.execute(checkSql, [studentNumber]);

    if (rows.length > 0) {
      // Update existing record
      const updateSql = `
        UPDATE student_placements
        SET student_name = ?, supervisor = ?, municipality = ?, email = ?, 
            cell_number = ?, hospital = ?, abattoir = ?
        WHERE student_number = ?
      `;
      const updateValues = [
        studentName,
        supervisor,
        municipality,
        email,
        cellNumber,
        hospital,
        abattoir,
        studentNumber,
      ];

      await pool.execute(updateSql, updateValues);
      return res
        .status(200)
        .json({ message: "Placement updated successfully!" });
    } else {
      // Insert new record
      const insertSql = `
        INSERT INTO student_placements (
          student_number, student_name, supervisor, municipality, email, cell_number, hospital, abattoir
        ) VALUES (?, ?, ?, ?, ?, ?, ?, ?)
      `;
      const insertValues = [
        studentNumber,
        studentName,
        supervisor,
        municipality,
        email,
        cellNumber,
        hospital,
        abattoir,
      ];

      await pool.execute(insertSql, insertValues);
      return res
        .status(200)
        .json({ message: "Placement submitted successfully!" });
    }
  } catch (err) {
    console.error("Error processing placement:", err);
    res
      .status(500)
      .json({ message: "Failed to process placement", error: err.message });
  }
});

// ======= Get placement for a specific student ======= //
app.get("/api/placement/:student", async (req, res) => {
  try {
    const { student } = req.params;
    const sql = `SELECT * FROM student_placements WHERE student_number = ?`;
    const [rows] = await pool.execute(sql, [student]);

    if (rows.length === 0) {
      return res.status(404).json({ message: "No placement found." });
    }

    res.status(200).json(rows[0]);
  } catch (err) {
    console.error("Error fetching placement:", err);
    res
      .status(500)
      .json({ message: "Failed to fetch placement", error: err.message });
  }
});

// ======= Fetch all placements ======= //
app.get("/api/placements", async (req, res) => {
  try {
    const [rows] = await pool.execute("SELECT * FROM student_placements");
    if (!rows.length) {
      return res.status(404).json({ message: "No placements found." });
    }
    res.status(200).json(rows);
  } catch (err) {
    console.error("Error fetching placements:", err);
    res.status(500).json({ message: "Failed to fetch placements." });
  }
});

// ======= Delete a placement by ID ======= //
app.delete("/api/placements/:id", async (req, res) => {
  const { id } = req.params;

  try {
    const [result] = await pool.execute(
      "DELETE FROM student_placements WHERE id = ?",
      [id]
    );

    if (result.affectedRows === 0) {
      return res.status(404).json({ message: "Placement not found." });
    }

    res.status(200).json({ message: "Placement deleted successfully!" });
  } catch (err) {
    console.error("Error deleting placement:", err);
    res.status(500).json({ message: "Failed to delete placement." });
  }
});

// ======= Get Students with Log Sheets =======
app.get("/api/students-with-log-sheets", async (req, res) => {
  try {
    // Step 1: Fetch all unique student numbers from daily_logsheet
    const [logSheetRows] = await pool.execute(
      "SELECT DISTINCT student_number FROM daily_logsheet"
    );

    if (logSheetRows.length === 0) {
      return res.status(200).json([]); // No students found with logs
    }

    // Extract just the student numbers into an array
    const studentNumbers = logSheetRows.map((row) => row.student_number);

    // Step 2: Fetch student details from wil_application for these students
    const placeholders = studentNumbers.map(() => "?").join(","); // For SQL IN clause
    const query = `
      SELECT first_names, surname, student_number, level_of_study 
      FROM wil_application
      WHERE student_number IN (${placeholders})
    `;

    const [applicationRows] = await pool.execute(query, studentNumbers);

    // Step 3: Format and return response
    res.status(200).json(applicationRows);
  } catch (error) {
    console.error("Error fetching students with log sheets:", error);
    res.status(500).json({ message: "Failed to retrieve students." });
  }
});

// ========== Get HPCSA status by student number
app.get("/api/hpcsa-status/:student_number", async (req, res) => {
  try {
    const { student_number } = req.params;
    const [rows] = await pool.execute(
      `SELECT check_status FROM hpcsa_report 
       WHERE student_number = ?`,
      [student_number]
    );

    if (rows.length === 0) {
      return res.status(404).json({
        status: "Not Found",
        check_status: null,
      });
    }

    res.status(200).json({
      status: "Success",
      check_status: rows[0].check_status,
    });
  } catch (error) {
    console.error("Error fetching HPCSA status:", error);
    res.status(500).json({
      status: "Error",
      message: "Failed to fetch HPCSA status",
    });
  }
});

app.post("/api/update-hpcsa-report/:student_number", async (req, res) => {
  try {
    const { student_number } = req.params;

    if (!student_number) {
      return res.status(400).json({ message: "Student number is required" });
    }

    // Step 1: Get current status
    const [rows] = await pool.execute(
      "SELECT check_status FROM hpcsa_report WHERE student_number = ?",
      [student_number]
    );

    if (rows.length === 0) {
      return res.status(404).json({ message: "Student number not found" });
    }

    const currentStatus = rows[0].check_status?.toLowerCase() || "no";
    const newStatus = currentStatus === "yes" ? "No" : "Yes";

    // Step 2: Update to toggled status
    await pool.execute(
      "UPDATE hpcsa_report SET check_status = ? WHERE student_number = ?",
      [newStatus, student_number]
    );

    res.status(200).json({
      message: `HPCSA status toggled from ${currentStatus} to ${newStatus}`,
      check_status: newStatus,
    });
  } catch (error) {
    console.error("Error updating HPCSA status:", error);
    res.status(500).json({
      message: "Failed to update HPCSA status",
      error: error.message,
    });
  }
});

// ======= Fetch all students ======= //
app.get("/api/students", async (req, res) => {
  try {
    const [rows] = await pool.execute(
      `SELECT 
        id, 
        title AS student_name, 
        email, 
        created_at,
        status
      FROM student_users`
    );

    if (!rows.length) {
      return res.status(200).json({
        success: true,
        data: [],
        message: "No students found.",
      });
    }

    res.status(200).json({
      success: true,
      data: rows,
      count: rows.length,
    });
  } catch (error) {
    console.error("Error fetching students:", error);
    res.status(500).json({
      success: false,
      message: "Failed to fetch students due to server error",
    });
  }
});

// =======  email functions for student status ======= //

async function sendSuspensionEmail(to) {
  const mailOptions = {
    from: process.env.EMAIL_FROM,
    to,
    subject: "You Have Been Suspended from the System",
    text:
      `Hello ${to},\n\n` +
      `Please be advised that your account has been suspended from the Work Integrated Learning system.\n\n` +
      `If you believe this was done in error or have questions, please contact the department.\n\n` +
      `Best regards,\n` +
      `MUT FACULTY OF NATURAL SCIENCES: DEPARTMENT OF ENVIRONMENTAL HEALTH`,
  };

  try {
    await transporter.sendMail(mailOptions);
    console.log(`Suspension email sent to ${to}`);
  } catch (error) {
    console.error("Error sending suspension email:", error);
  }
}

async function sendUnenrollEmail(to) {
  const mailOptions = {
    from: process.env.EMAIL_FROM,
    to,
    subject: "You Have Been Unenrolled from the System",
    text:
      `Hello ${to},\n\n` +
      `This email is to inform you that your status has been updated to 'unenrolled' in the Work Integrated Learning system.\n\n` +
      `Please reach out to your supervisor or the department for more information.\n\n` +
      `Best regards,\n` +
      `MUT FACULTY OF NATURAL SCIENCES: DEPARTMENT OF ENVIRONMENTAL HEALTH`,
  };

  try {
    await transporter.sendMail(mailOptions);
    console.log(`Unenroll email sent to ${to}`);
  } catch (error) {
    console.error("Error sending unenroll email:", error);
  }
}

async function sendEnrollmentEmail(to) {
  const mailOptions = {
    from: process.env.EMAIL_FROM,
    to,
    subject: "You Have Been Enrolled into the System",
    text:
      `Hello ${to},\n\n` +
      `Congratulations! You have been enrolled into the Work Integrated Learning system.\n\n` +
      `You may now access the system and continue your placement activities.\n\n` +
      `Best regards,\n` +
      `MUT FACULTY OF NATURAL SCIENCES: DEPARTMENT OF ENVIRONMENTAL HEALTH`,
  };

  try {
    await transporter.sendMail(mailOptions);
    console.log(`Enrollment email sent to ${to}`);
  } catch (error) {
    console.error("Error sending enrollment email:", error);
  }
}


// ======= Suspend a student ======= //
app.post("/api/suspend-student/:student_number", async (req, res) => {
  const studentNumber = req.params.student_number;

  try {
    // First check if student exists
    const [student] = await pool.execute(
      `SELECT id FROM student_users WHERE email LIKE ?`,
      [`${studentNumber}@%`]
    );

    if (!student.length) {
      return res.status(404).json({
        success: false,
        message: "Student not found",
      });
    }

    // Update status to "suspended"
    await pool.execute(
      `UPDATE student_users SET status = 'suspended' WHERE email LIKE ?`,
      [`${studentNumber}@%`]
    );

    // Get updated student data
    const [updatedStudent] = await pool.execute(
      `SELECT 
        id, 
        title AS student_name, 
        email, 
        created_at,
        status
      FROM student_users 
      WHERE email LIKE ?`,
      [`${studentNumber}@%`]
    );

    await sendSuspensionEmail(updatedStudent[0].email);


    res.status(200).json({
      success: true,
      message: "Student suspended successfully",
      data: updatedStudent[0], // Now returns the actual status from DB
    });
  } catch (error) {
    console.error("Error suspending student:", error);
    res.status(500).json({
      success: false,
      message: "Failed to suspend student due to server error",
    });
  }
});

// ======= Unenroll a student ======= //
app.post("/api/unenroll-student/:student_number", async (req, res) => {
  const studentNumber = req.params.student_number;

  try {
    // First check if student exists
    const [student] = await pool.execute(
      `SELECT id FROM student_users WHERE email LIKE ?`,
      [`${studentNumber}@%`]
    );

    if (!student.length) {
      return res.status(404).json({
        success: false,
        message: "Student not found",
      });
    }

    // Update status to "unenrolled"
    await pool.execute(
      `UPDATE student_users SET status = 'unenrolled' WHERE email LIKE ?`,
      [`${studentNumber}@%`]
    );

    // Get updated student data
    const [updatedStudent] = await pool.execute(
      `SELECT 
        id, 
        title AS student_name, 
        email, 
        created_at,
        status
      FROM student_users 
      WHERE email LIKE ?`,
      [`${studentNumber}@%`]
    );

    await sendUnenrollEmail(updatedStudent[0].email);


    res.status(200).json({
      success: true,
      message: "Student unenrolled successfully",
      data: updatedStudent[0], // Now returns the actual status from DB
    });
  } catch (error) {
    console.error("Error unenrolling student:", error);
    res.status(500).json({
      success: false,
      message: "Failed to unenroll student due to server error",
    });
  }
});

// ======= Enroll a student ======= //
app.post("/api/enroll-student/:student_number", async (req, res) => {
  const studentNumber = req.params.student_number;

  try {
    const [student] = await pool.execute(
      `SELECT id FROM student_users WHERE email LIKE ?`,
      [`${studentNumber}@%`]
    );

    if (!student.length) {
      return res.status(404).json({
        success: false,
        message: "Student not found",
      });
    }

    await pool.execute(
      `UPDATE student_users SET status = 'active' WHERE email LIKE ?`,
      [`${studentNumber}@%`]
    );

    const [updatedStudent] = await pool.execute(
      `SELECT 
        id, 
        title AS student_name, 
        email, 
        created_at,
        status
      FROM student_users 
      WHERE email LIKE ?`,
      [`${studentNumber}@%`]
    );

    // ✅ Send enrollment email
    await sendEnrollmentEmail(updatedStudent[0].email, updatedStudent[0].student_name);

    res.status(200).json({
      success: true,
      message: "Student enrolled successfully",
      data: updatedStudent[0],
    });
  } catch (error) {
    console.error("Error enrolling student:", error);
    res.status(500).json({
      success: false,
      message: "Failed to enroll student due to server error",
    });
  }
});

// ======= Reactivate Student ======= //
app.post("/api/reactivate-student/:student_number", async (req, res) => {
  const studentNumber = req.params.student_number;

  try {
    // 1. Check if student exists
    const [student] = await pool.execute(
      `SELECT id FROM student_users WHERE email LIKE ?`,
      [`${studentNumber}@%`]
    );

    if (!student.length) {
      return res.status(404).json({
        success: false,
        message: "Student not found",
      });
    }

    // 2. Check last activity date from logsheet
    const [lastActivity] = await pool.execute(
      `SELECT MAX(log_date) as last_log_date 
       FROM daily_logsheet 
       WHERE student_number = ?`,
      [studentNumber]
    );

    const lastLogDate = lastActivity[0].last_log_date;

    // If no log entries found
    if (!lastLogDate) {
      return res.status(400).json({
        success: false,
        message:
          "Cannot reactivate - no activity records found for this student",
      });
    }

    // 3. Calculate days since last activity
    const [daysResult] = await pool.execute(
      `SELECT DATEDIFF(CURDATE(), ?) as days_since_last_activity`,
      [lastLogDate]
    );

    const daysSinceLastActivity = daysResult[0].days_since_last_activity;

    // 4. Verify activity is within 10 days
    if (daysSinceLastActivity > 10) {
      return res.status(400).json({
        success: false,
        message: `Cannot reactivate - last activity was ${daysSinceLastActivity} days ago (maximum 10 days allowed)`,
        last_activity_date: lastLogDate,
        days_since_last_activity: daysSinceLastActivity,
      });
    }

    // 5. Update status to 'active'
    await pool.execute(
      `UPDATE student_users SET status = 'active' WHERE email LIKE ?`,
      [`${studentNumber}@%`]
    );

    // 6. Get updated student data
    const [updatedStudent] = await pool.execute(
      `SELECT 
        id, 
        title AS student_name, 
        email, 
        created_at,
        status
      FROM student_users 
      WHERE email LIKE ?`,
      [`${studentNumber}@%`]
    );

    res.status(200).json({
      success: true,
      message: "Student reactivated successfully",
      data: updatedStudent[0],
      last_activity_date: lastLogDate,
      days_since_last_activity: daysSinceLastActivity,
    });
  } catch (error) {
    console.error("Error reactivating student:", error);
    res.status(500).json({
      success: false,
      message: "Failed to reactivate student due to server error",
    });
  }
});

// ======= Update Student Status Based on Activity ======= //
app.post("/api/update-student-status/:student_number", async (req, res) => {
  const studentNumber = req.params.student_number;
  console.log("Received update status request for student:", studentNumber);

  try {
    // 1. Check if student exists
    const [student] = await pool.execute(
      `SELECT id, status FROM student_users WHERE email LIKE ?`,
      [`${studentNumber}@%`]
    );
    console.log("Student query result:", student);

    if (!student.length) {
      console.log("Student not found");
      return res.status(404).json({
        success: false,
        message: "Student not found",
      });
    }

    // 2. Check last activity date from logsheet
    const [lastActivity] = await pool.execute(
      `SELECT MAX(log_date) as last_log_date 
       FROM daily_logsheet 
       WHERE student_number = ?`,
      [studentNumber]
    );
    console.log("Last activity query result:", lastActivity);

    const lastLogDate = lastActivity[0].last_log_date;
    let newStatus = student[0].status; // current status
    let message = "Student status unchanged";
    let statusChanged = false;

    let daysSinceLastActivity = null; // declare here to avoid ReferenceError

    if (!lastLogDate) {
      newStatus = "inactive";
      message = "No activity records found - status set to inactive";
      console.log(message);
    } else {
      // 3. Calculate days since last activity
      const [daysResult] = await pool.execute(
        `SELECT DATEDIFF(CURDATE(), ?) as days_since_last_activity`,
        [lastLogDate]
      );
      console.log("Days since last activity:", daysResult);

      daysSinceLastActivity = daysResult[0].days_since_last_activity;

      if (daysSinceLastActivity <= 10) {
        newStatus = "active";
        message = `Student reactivated - last activity was ${daysSinceLastActivity} days ago`;
      } else {
        newStatus = "inactive";
        message = `Student set to inactive - last activity was ${daysSinceLastActivity} days ago (10 day limit)`;
      }
      console.log(message);
    }

    // 4. Update status if changed
    if (newStatus !== student[0].status) {
      const [updateResult] = await pool.execute(
        `UPDATE student_users SET status = ? WHERE email LIKE ?`,
        [newStatus, `${studentNumber}@%`]
      );
      console.log("Update status result:", updateResult);
      statusChanged = true;
    }

    // 5. Get updated student data
    const [updatedStudent] = await pool.execute(
      `SELECT 
        id, 
        title AS student_name, 
        email, 
        created_at,
        status
      FROM student_users 
      WHERE email LIKE ?`,
      [`${studentNumber}@%`]
    );

    res.status(200).json({
      success: true,
      message,
      status_changed: statusChanged,
      data: updatedStudent[0],
      last_activity_date: lastLogDate,
      days_since_last_activity: lastLogDate ? daysSinceLastActivity : null,
    });
  } catch (error) {
    console.error("Error updating student status:", error);
    res.status(500).json({
      success: false,
      message: "Failed to update student status due to server error",
      error: error.message,  // add error message for debugging
    });
  }
});


// In your server.js or routes file
app.post("/api/update-student-status", async (req, res) => {
  try {
    const { student_number } = req.body;

    if (!student_number) {
      return res.status(400).json({
        success: false,
        message: "Student number is required",
      });
    }

    // Update the student status
    const [result] = await pool.execute(
      `UPDATE student_users 
       SET status = 'active' 
       WHERE email LIKE CONCAT(?, '@%')`,
      [student_number]
    );

    if (result.affectedRows === 0) {
      return res.status(404).json({
        success: false,
        message: "Student not found",
      });
    }

    res.json({
      success: true,
      message: "Student status updated to active",
    });
  } catch (error) {
    console.error("Database error:", error);
    res.status(500).json({
      success: false,
      message: "Internal server error",
    });
  }
});


app.post("/api/update-status-for-inactive-students", async (req, res) => {
  try {
    // 1. Get all active students
    const [activeStudents] = await pool.execute(
      `SELECT email FROM student_users WHERE status = 'active'`
    );

    if (!activeStudents.length) {
      return res.json({
        success: true,
        message: "No active students found",
        updated_students: [],
      });
    }

    const updatedStudents = [];

    // 2. Loop through each student and check their last log date
    for (const student of activeStudents) {
      const studentNumber = student.email.split("@")[0];

      // Get last activity
      const [lastActivity] = await pool.execute(
        `SELECT MAX(log_date) AS last_log_date FROM daily_logsheet WHERE student_number = ?`,
        [studentNumber]
      );

      const lastLogDate = lastActivity[0].last_log_date;

      if (!lastLogDate) {
        // No logs? Inactivate
        await pool.execute(
          `UPDATE student_users SET status = 'inactive' WHERE email = ?`,
          [student.email]
        );
        updatedStudents.push(studentNumber);
        continue;
      }

      // Compare dates
      const [daysResult] = await pool.execute(
        `SELECT DATEDIFF(CURDATE(), ?) AS days_since_last_activity`,
        [lastLogDate]
      );

      const days = daysResult[0].days_since_last_activity;

      if (days > 10) {
        await pool.execute(
          `UPDATE student_users SET status = 'inactive' WHERE email = ?`,
          [student.email]
        );
        updatedStudents.push(studentNumber);
      }
    }

    res.json({
      success: true,
      message: "Student statuses updated successfully",
      updated_students: updatedStudents,
    });
  } catch (error) {
    console.error("Error in bulk status update:", error);
    res.status(500).json({
      success: false,
      message: "Internal server error during status update",
      error: error.message,
    });
  }
});

// ======= Get all staff ======= //
app.get('/api/staff', async (req, res) => {
  try {
    const [rows] = await pool.execute(
      'SELECT staff_id, title, email, created_at FROM staff_users'
    );
    res.json({ success: true, data: rows });
  } catch (e) {
    console.error(e);
    res.status(500).json({ success: false, message: 'Failed to fetch staff.' });
  }
});

// ======= Delete staff Based on staff ID ======= //
app.delete('/api/staff/:id', async (req, res) => {
  const { id } = req.params;
  try {
    const [result] = await pool.execute('DELETE FROM staff_users WHERE id = ?', [id]);
    if (result.affectedRows === 0) {
      return res.status(404).json({ success: false, message: 'Not found.' });
    }
    res.json({ success: true });
  } catch (e) {
    console.error(e);
    res.status(500).json({ success: false, message: 'Deletion failed.' });
  }
});

// ======= Update mentor status ======= //
app.post("/api/update-mentor-check", async (req, res) => {
  try {
    const { logsheetId, mentor_check } = req.body;

    if (!logsheetId || mentor_check === undefined) {
      return res.status(400).json({
        success: false,
        message: "logsheetId and mentor_check are required",
      });
    }

    const [result] = await pool.execute(
      `UPDATE daily_logsheet 
       SET mentor_check = ? 
       WHERE id = ?`,
      [mentor_check, logsheetId]
    );

    if (result.affectedRows === 0) {
      return res.status(404).json({
        success: false,
        message: "Logsheet record not found",
      });
    }

    res.json({
      success: true,
      message: `Mentor check ${mentor_check === 'checked' ? 'confirmed' : 'reverted'} successfully.`,
    });
  } catch (error) {
    console.error("Database error:", error);
    res.status(500).json({
      success: false,
      message: "Internal server error",
    });
  }
});


// // =======  Get students for attendance register by event_id ======= //
app.get("/api/event-attendance/register/:eventId", async (req, res) => {
  const { eventId } = req.params;

  try {
    // Check if event exists
    const [eventRows] = await pool.execute(
      `SELECT register_status, event_date FROM guest_lectures WHERE id = ?`,
      [eventId]
    );

    if (eventRows.length === 0) {
      return res.status(404).json({ 
        success: false, 
        message: "Event not found" 
      });
    }

    if (eventRows[0].register_status !== "active") {
      return res.status(403).json({ 
        success: false, 
        message: "Registration not active for this event" 
      });
    }

    // Get accepted students with their registration count
    const [students] = await pool.execute(
      `SELECT 
         w.id, w.surname, w.initials, w.first_names, w.student_number,
         (SELECT COUNT(*) FROM event_attendance 
          WHERE event_id = ? AND student_id = w.id) as registration_count
       FROM wil_application w 
       WHERE w.status = 'accepted'`,
      [eventId]
    );

    res.status(200).json({
      success: true,
      eventDate: eventRows[0].event_date.toISOString().split("T")[0],
      data: students,
    });
  } catch (err) {
    console.error(err);
    res.status(500).json({ 
      success: false, 
      message: "Internal server error" 
    });
  }
});


app.post("/api/event-attendance/mark", async (req, res) => {
  const { event_id, student_id, attended } = req.body;

  if (!event_id || !student_id || typeof attended !== "boolean") {
    return res.status(400).json({ 
      success: false, 
      message: "Missing required fields" 
    });
  }

  try {
    // Get the wil_application ID first
    const [studentStatus] = await pool.execute(
      `SELECT id FROM wil_application WHERE student_number = ?`,
      [student_id]
    );

    if (studentStatus.length === 0) {
      return res.status(404).json({
        success: false,
        message: "Student not found",
      });
    }

    const wilAppId = studentStatus[0].id;

    // Check existing attendance records
    const [records] = await pool.execute(
      `SELECT id, attended FROM event_attendance 
       WHERE event_id = ? AND student_id = ? 
       ORDER BY signed_at DESC LIMIT 1`,
      [event_id, wilAppId]
    );

    if (records.length > 0) {
      // Update most recent record
      await pool.execute(
        `UPDATE event_attendance 
         SET attended = ?, signed_at = ? 
         WHERE id = ?`,
        [attended, attended ? new Date() : null, records[0].id]
      );
    } else {
      // Create new record if none exists (shouldn't normally happen)
      await pool.execute(
        `INSERT INTO event_attendance 
         (event_id, student_id, attended, signed_at) 
         VALUES (?, ?, ?, ?)`,
        [event_id, wilAppId, attended, attended ? new Date() : null]
      );
    }

    res.status(200).json({ 
      success: true, 
      message: "Attendance updated successfully" 
    });
  } catch (err) {
    console.error(err);
    res.status(500).json({ 
      success: false, 
      message: "Internal server error" 
    });
  }
});

// // =======  register a students for attendance on an event ======= //
app.post("/api/lectures/register", async (req, res) => {
  const { event_id, student_id } = req.body;

  if (!event_id || !student_id) {
    return res.status(400).json({
      success: false,
      message: "Missing event_id or student_id",
    });
  }

  try {
    // 1. Verify that the event exists and registration is active
    const [eventResult] = await pool.execute(
      `SELECT register_status, event_date FROM guest_lectures WHERE id = ?`,
      [event_id]
    );

    if (eventResult.length === 0) {
      return res.status(404).json({
        success: false,
        message: "Event not found",
      });
    }

    const event = eventResult[0];

    if (event.register_status !== "active") {
      return res.status(403).json({
        success: false,
        message: "Registration is not active for this event",
      });
    }

    // Allow registration for today — compare only date (ignore time)
    const today = new Date();
    today.setHours(0, 0, 0, 0);
    const eventDate = new Date(event.event_date);
    eventDate.setHours(0, 0, 0, 0);

    if (eventDate < today) {
      return res.status(403).json({
        success: false,
        message: "Cannot register for past events",
      });
    }

    // 2. Confirm the student is in the WIL application list and accepted
    const [studentStatus] = await pool.execute(
      `SELECT id FROM wil_application WHERE student_number = ? AND status = 'accepted'`,
      [student_id]
    );

    if (studentStatus.length === 0) {
      return res.status(403).json({
        success: false,
        message: "You are not eligible to register for this event",
      });
    }

    const wilAppId = studentStatus[0].id;

    // 3. Check existing registrations (updated to count registrations)
    const [registrations] = await pool.execute(
      `SELECT COUNT(*) as registration_count 
       FROM event_attendance 
       WHERE event_id = ? AND student_id = ?`,
      [event_id, wilAppId]
    );

    const registrationCount = registrations[0].registration_count;

    if (registrationCount >= 1) {
      return res.status(403).json({
        success: false,
        message: "Maximum registrations (2) reached for this event",
      });
    }

    // 4. Insert new registration
    await pool.execute(
      `INSERT INTO event_attendance (event_id, student_id, attended) 
       VALUES (?, ?, ?)`,
      [event_id, wilAppId, false]
    );

    return res.status(201).json({
      success: true,
      message: "Successfully registered for the lecture",
    });
  } catch (error) {
    console.error("Error during registration:", error);
    return res.status(500).json({
      success: false,
      message: "Internal server error",
    });
  }
});

// Get all attendance registers with detailed information
app.get("/api/attendance-registers", async (req, res) => {
  try {
    const [registers] = await pool.execute(`
      SELECT 
        gl.id AS event_id,
        gl.title AS event_title,
        gl.guest_name,
        gl.event_type,
        gl.event_date,
        COUNT(ea.id) AS total_registrations,
        SUM(ea.attended) AS attended_count
      FROM guest_lectures gl
      LEFT JOIN event_attendance ea ON gl.id = ea.event_id
      GROUP BY gl.id
      ORDER BY gl.event_date DESC
    `);

    res.status(200).json({
      success: true,
      data: registers
    });
  } catch (err) {
    console.error(err);
    res.status(500).json({ success: false, message: "Internal server error" });}
});


// Get attendance details for a specific event
app.get("/api/attendance-registers/:eventId", async (req, res) => {
  const { eventId } = req.params;

  try {
    // Get event details
    const [eventDetails] = await pool.execute(`
      SELECT 
        gl.title AS event_title,
        gl.guest_name,
        gl.event_type,
        gl.event_date
      FROM guest_lectures gl
      WHERE gl.id = ?
    `, [eventId]);

    if (eventDetails.length === 0) {
      return res.status(404).json({ success: false, message: "Event not found" });
    }

    // Get attendance records
    const [attendanceRecords] = await pool.execute(`
      SELECT 
        ea.id AS attendance_id,
        ea.attended,
        ea.signed_at,
        wa.id AS student_id,
        wa.title AS student_title,
        wa.initials,
        wa.student_number,
        wa.first_names,
        wa.surname
      FROM event_attendance ea
      JOIN wil_application wa ON ea.student_id = wa.id
      WHERE ea.event_id = ?
      ORDER BY wa.surname, wa.first_names
    `, [eventId]);

    res.status(200).json({
      success: true,
      event: eventDetails[0],
      attendance: attendanceRecords
    });
  } catch (err) {
    console.error(err);
    res.status(500).json({ success: false, message: "Internal server error" });
  }
});


// ======= Signature Upload Endpoints ======= //

// ======= Signature Upload Endpoints ======= //
app.post('/api/signatures/student', async (req, res) => {
    const { student_id, email, signature_image, document_type, document_id } = req.body;

    try {
        // Validate required fields
        if (!student_id || !email || !signature_image) {
            return res.status(400).json({ success: false, message: "Missing required fields" });
        }

        // Insert signature
        const [result] = await pool.execute(
            `INSERT INTO student_signatures 
             (student_id, email, signature_image, document_type, document_id) 
             VALUES (?, ?, ?, ?, ?)`,
            [student_id, email, signature_image, document_type || null, document_id || null]
        );

        res.status(201).json({
            success: true,
            message: "Student signature saved successfully",
            signature_id: result.insertId
        });
    } catch (error) {
        console.error("Error saving student signature:", error);
        res.status(500).json({ success: false, message: "Internal server error" });
    }
});

// ======= Staff signature upload ======= //
app.post('/api/signatures/staff', async (req, res) => {
    const { staff_id, email, signature_image, document_type, document_id } = req.body;

    try {
        // Validate required fields
        if (!staff_id || !email || !signature_image) {
            return res.status(400).json({ success: false, message: "Missing required fields" });
        }

        // Insert signature
        const [result] = await pool.execute(
            `INSERT INTO staff_signatures 
             (staff_id, email, signature_image, document_type, document_id) 
             VALUES (?, ?, ?, ?, ?)`,
            [staff_id, email, signature_image, document_type || null, document_id || null]
        );

        res.status(201).json({
            success: true,
            message: "Staff signature saved successfully",
            signature_id: result.insertId
        });
    } catch (error) {
        console.error("Error saving staff signature:", error);
        res.status(500).json({ success: false, message: "Internal server error" });
    }
});


// ====== Dashboard Analytics Endpoint ======
app.get('/dashboard', async (req, res) => {
  try {
    const { range, start, end } = req.query;
    const dateRanges = calculateDateRanges(range, start, end);

    const [
      applications,
      logsheets,
      attendance,
      placements,
      studentProgress,
      systemActivity
    ] = await Promise.all([
      getApplicationsData(dateRanges),
      getLogsheetsData(dateRanges),
      getAttendanceData(dateRanges),
      getPlacementsData(),
      getStudentProgressData(),
      getSystemActivityData(dateRanges)
    ]);

    res.json({
      applications,
      logsheets,
      attendance,
      placements,
      studentProgress,
      systemActivity
    });

  } catch (error) {
    console.error('Analytics error:', error);
    res.status(500).json({ error: 'Failed to load analytics data' });
  }
});

// ====== Helper Functions ======
function calculateDateRanges(range, start, end) {
  const now = moment();
  const currentEnd = end ? moment(end) : now.clone();
  let currentStart, previousStart, previousEnd;

  switch (range) {
    case '7days':
      currentStart = currentEnd.clone().subtract(7, 'days');
      previousEnd = currentStart.clone();
      previousStart = previousEnd.clone().subtract(7, 'days');
      break;
    case '30days':
      currentStart = currentEnd.clone().subtract(30, 'days');
      previousEnd = currentStart.clone();
      previousStart = previousEnd.clone().subtract(30, 'days');
      break;
    case '90days':
      currentStart = currentEnd.clone().subtract(90, 'days');
      previousEnd = currentStart.clone();
      previousStart = previousEnd.clone().subtract(90, 'days');
      break;
    case 'custom':
      currentStart = moment(start);
      const diffDays = currentEnd.diff(currentStart, 'days');
      previousEnd = currentStart.clone();
      previousStart = previousEnd.clone().subtract(diffDays, 'days');
      break;
    default:
      currentStart = currentEnd.clone().subtract(30, 'days');
      previousEnd = currentStart.clone();
      previousStart = previousEnd.clone().subtract(30, 'days');
  }

  return {
    current: {
      start: currentStart.format('YYYY-MM-DD'),
      end: currentEnd.format('YYYY-MM-DD')
    },
    previous: {
      start: previousStart.format('YYYY-MM-DD'),
      end: previousEnd.format('YYYY-MM-DD')
    }
  };
}

async function getApplicationsData(dateRanges) {
  const [currentResults] = await pool.execute(`
    SELECT status, COUNT(*) as count 
    FROM wil_application 
    WHERE created_at BETWEEN ? AND ?
    GROUP BY status
  `, [dateRanges.current.start, dateRanges.current.end]);

  const [previousResults] = await pool.execute(`
    SELECT COUNT(*) as total 
    FROM wil_application 
    WHERE created_at BETWEEN ? AND ?
  `, [dateRanges.previous.start, dateRanges.previous.end]);

  const previousTotal = previousResults[0]?.total || 0;
  const currentTotal = currentResults.reduce((sum, item) => sum + item.count, 0);

  return {
    statusLabels: currentResults.map(item => item.status),
    statusCounts: currentResults.map(item => item.count),
    totalChange: calculateChange(previousTotal, currentTotal)
  };
}

async function getLogsheetsData(dateRanges) {
  const [results] = await pool.execute(`
    SELECT 
      DATE_FORMAT(log_date, '%Y-%m') as month,
      COUNT(*) as count
    FROM daily_logsheet
    WHERE log_date BETWEEN ? AND ?
    GROUP BY DATE_FORMAT(log_date, '%Y-%m')
    ORDER BY month
  `, [dateRanges.current.start, dateRanges.current.end]);

  return results;
}

async function getAttendanceData(dateRanges) {
  const [results] = await pool.execute(`
    SELECT 
      SUM(CASE WHEN attended = 1 THEN 1 ELSE 0 END) as attended,
      COUNT(*) as registered,
      SUM(CASE WHEN attended = 0 THEN 1 ELSE 0 END) as noShow
    FROM event_attendance ea
    JOIN guest_lectures gl ON ea.event_id = gl.id
    WHERE gl.event_date BETWEEN ? AND ?
  `, [dateRanges.current.start, dateRanges.current.end]);

  return results[0] || { attended: 0, registered: 0, noShow: 0 };
}

async function getPlacementsData() {
  const [results] = await pool.execute(`
    SELECT municipality, COUNT(*) as count
    FROM student_placements
    GROUP BY municipality
    ORDER BY count DESC
    LIMIT 10
  `);

  return results;
}

async function getStudentProgressData() {
  const [results] = await pool.execute(`
    SELECT 
      su.email AS student,
      ROUND((COUNT(dl.id) / 30) * 100) AS percentage
    FROM student_users su
    JOIN daily_logsheet dl ON su.email = dl.student_number
    GROUP BY su.email
    ORDER BY percentage DESC
    LIMIT 5
  `);

  return results;
}


async function getSystemActivityData(dateRanges) {
  const [
    [applicationsRows],
    [studentsRows],
    [logsheetsRows],
    [attendanceRows]
  ] = await Promise.all([
    pool.execute(`
      SELECT 
        COUNT(*) as totalApplications,
        (SELECT COUNT(*) FROM wil_application 
         WHERE created_at BETWEEN ? AND ?) as currentPeriod,
        (SELECT COUNT(*) FROM wil_application 
         WHERE created_at BETWEEN ? AND ?) as previousPeriod
      FROM wil_application
    `, [
      dateRanges.current.start, dateRanges.current.end,
      dateRanges.previous.start, dateRanges.previous.end
    ]),
    pool.execute(`
      SELECT COUNT(*) as activeStudents FROM student_users WHERE status = 'active'
    `),
    pool.execute(`
      SELECT COUNT(*) as completedLogsheets FROM daily_logsheet 
      WHERE supervisor_signature IS NOT NULL
    `),
    pool.execute(`
      SELECT 
        ROUND((SUM(attended) / COUNT(*)) * 100) as eventAttendance
      FROM event_attendance
    `)
  ]);

  const applications = applicationsRows[0];
  const students = studentsRows[0];
  const logsheets = logsheetsRows[0];
  const attendance = attendanceRows[0];

  return [{
    totalApplications: applications.totalApplications,
    applicationChange: calculateChange(applications.previousPeriod, applications.currentPeriod),
    activeStudents: students.activeStudents,
    completedLogsheets: logsheets.completedLogsheets,
    eventAttendance: attendance.eventAttendance || 0
  }];
}

function calculateChange(previous, current) {
  if (previous === 0) return current > 0 ? 100 : 0;
  return Math.round(((current - previous) / previous) * 100);
}

// ======= Interview Invitation Email API ======= //
app.post("/api/send-interview-invite", async (req, res) => {
  const { to, name } = req.body;

  if (!to || !name) {
    return res.status(400).json({ message: "Missing recipient email or name" });
  }

  const mailOptions = {
    from: process.env.EMAIL_FROM, // e.g. "CodeSA Institute <your-email@gmail.com>"
    to: to,
    subject: "Python Learnership Interview Invitation – Thursday, 26 June 2025",
    text: `
Dear ${name},

Congratulations!!!

Thank you for your interest in our remarkable organisation and for your application to our Python Learnership Training starting July 2025.

For the next part of the process, we will need you to please make yourself available this **Thursday, 26 June 2025** for an office interview.

📍 Python Learnership Training – Please click on the link below to get all the information about where we are located:
https://codingmadeeasy.org/contact-us

🆔 Kindly ensure that you have your certified copy of ID Document*, Malusi*, Qualification*, Transcript (if any) and SAPS Affidavite on the day of the interview.

⏰ All interviews will start at **09:00 AM**, and you will receive a response after we have made further reviews.

For any issues accessing the link, please contact:
Lungile Mthethwa: info@codingmadeeasy.org

We look forward to interacting with you further – come prepared.

💡 Remember, the first answer to every interview is your **appearance**!

Good luck!!!

Kind regards,  
Nombeko Training Consultants & CodeSA Institute (PTY) LTD
    `,
  };

  try {
    await transporter.sendMail(mailOptions);
    console.log(`Interview invite email sent to ${to}`);
    res.status(200).json({ message: "Interview invitation sent successfully" });
  } catch (error) {
    console.error("Error sending interview invite:", error);
    res.status(500).json({ message: "Failed to send interview email" });
  }
});


// ======= Start the Server ======= //
app.listen(port, () => {
  console.log(`🚀 Server running at: http://localhost:${port}`);
});<|MERGE_RESOLUTION|>--- conflicted
+++ resolved
@@ -7,12 +7,6 @@
 //   const title = document.querySelector("#title").value;
 //   const password = document.querySelector("#password").value;
 
-<<<<<<< HEAD
-  const userData = {
-    email: email,
-    title: title,
-    password: password,
-=======
 //   const userData = {
 //     email: email,
 //     title: title,
@@ -84,33 +78,16 @@
 const JWT_SECRET = process.env.JWT_SECRET || "your-secret-key";
 
 // ======= Security Headers ======= //
-// app.use((req, res, next) => {
-//   console.log("Body:", req.body);
-//   console.log("Files:", req.files);
-//   res.setHeader(
-//     "Content-Security-Policy",
-//     "default-src 'self'; img-src 'self' data: http://localhost:8080"
-//   );
-//   res.setHeader("X-Content-Type-Options", "nosniff");
-//   next();
-// });
-const helmet = require("helmet");
-
-app.use(
-  helmet({
-    contentSecurityPolicy: {
-      directives: {
-        defaultSrc: ["'self'"],
-        styleSrc: ["'self'", "https://fonts.googleapis.com"],
-        fontSrc: ["'self'", "https://fonts.gstatic.com"],
-        imgSrc: ["'self'", "data:", "http://localhost:8080"],
-        scriptSrc: ["'self'"],
-      },
-    },
-  })
-);
-
-
+app.use((req, res, next) => {
+  console.log("Body:", req.body);
+  console.log("Files:", req.files);
+  res.setHeader(
+    "Content-Security-Policy",
+    "default-src 'self'; img-src 'self' data: http://localhost:8080"
+  );
+  res.setHeader("X-Content-Type-Options", "nosniff");
+  next();
+});
 
 // ======= Session Middleware ======= //
 app.use(
@@ -635,7 +612,6 @@
       `Please use this code to complete your registration on our system.\n\n` +
       `Best regards,\n` +
       `MUT FACULTY OF NATURAL SCIENCES: DEPARTMENT OF ENVIRONMENTAL HEALTH`,
->>>>>>> ac73501e
   };
 
   try {
