--- conflicted
+++ resolved
@@ -46,7 +46,11 @@
   console.log("Files:", req.files);
   res.setHeader("Content-Security-Policy", 
     "default-src 'self'; " +
-<<<<<<< HEAD
+    "style-src 'self' 'unsafe-inline' https://fonts.googleapis.com; " +
+    "font-src 'self' https://fonts.gstatic.com; " +
+    "img-src 'self' data: http://localhost:8080"
+  res.setHeader("Content-Security-Policy", 
+    "default-src 'self'; " +
     "script-src 'self' 'unsafe-inline' 'unsafe-eval'; " + // Allow inline scripts
     "style-src 'self' 'unsafe-inline' https://fonts.googleapis.com; " +
     "font-src 'self' https://fonts.gstatic.com data:; " + // Added data: for font loading
@@ -54,11 +58,6 @@
     "connect-src 'self'; " +
     "frame-src 'none'; " +
     "object-src 'none'"
-=======
-    "style-src 'self' 'unsafe-inline' https://fonts.googleapis.com; " +
-    "font-src 'self' https://fonts.gstatic.com; " +
-    "img-src 'self' data: http://localhost:8080"
->>>>>>> a28dc33f
   );
   res.setHeader("X-Content-Type-Options", "nosniff");
   res.setHeader("X-Frame-Options", "DENY");
